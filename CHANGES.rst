1.2 (unreleased)
----------------

New Features
^^^^^^^^^^^^

- ``astropy.analytic_functions``

- ``astropy.config``

- ``astropy.conftest.py``

- ``astropy.constants``

- ``astropy.convolution``

- ``astropy.coordinates``

- ``astropy.cosmology``

- ``astropy.io.ascii``

- ``astropy.io.fits``

- ``astropy.io.misc``

- ``astropy.io.votable``

- ``astropy.logger.py``

- ``astropy.modeling``

- ``astropy.nddata``

- ``astropy.stats``

- ``astropy.table``

- ``astropy.tests``

- ``astropy.time``

- ``astropy.units``

- ``astropy.utils``

- ``astropy.visualization``

- ``astropy.vo``

- ``astropy.wcs``

API changes
^^^^^^^^^^^

- ``astropy.analytic_functions``

- ``astropy.config``

- ``astropy.conftest.py``

- ``astropy.constants``

- ``astropy.convolution``

- ``astropy.coordinates``

- ``astropy.cosmology``

- ``astropy.io.ascii``

- ``astropy.io.fits``

- ``astropy.io.misc``

- ``astropy.io.votable``

- ``astropy.logger.py``

- ``astropy.modeling``

- ``astropy.nddata``

- ``astropy.stats``

- ``astropy.table``

- ``astropy.tests``

- ``astropy.time``

- ``astropy.units``

- ``astropy.utils``

- ``astropy.visualization``

- ``astropy.vo``

- ``astropy.wcs``

Bug fixes
^^^^^^^^^

- ``astropy.analytic_functions``

- ``astropy.config``

- ``astropy.conftest.py``

- ``astropy.constants``

- ``astropy.convolution``

- ``astropy.coordinates``

- ``astropy.cosmology``

- ``astropy.io.ascii``

- ``astropy.io.fits``

- ``astropy.io.misc``

- ``astropy.io.votable``

- ``astropy.logger.py``

- ``astropy.modeling``

- ``astropy.nddata``

- ``astropy.stats``

- ``astropy.table``

- ``astropy.tests``

- ``astropy.time``

- ``astropy.units``

- ``astropy.utils``

- ``astropy.visualization``

- ``astropy.vo``

- ``astropy.wcs``

Other Changes and Additions
^^^^^^^^^^^^^^^^^^^^^^^^^^^

1.1 (unreleased)
----------------

New Features
^^^^^^^^^^^^

- ``astropy.analytic_functions``

- ``astropy.config``

  - Added new tools ``set_temp_config`` and ``set_temp_cache`` which can be
    used either as function decorators or context managers to temporarily
    use alternative directories in which to read/write the Astropy config
    files and download caches respectively.  This is especially useful for
    testing, though ``set_temp_cache`` may also be used as a way to provide
    an alternative (application specific) download cache for large data files,
    rather than relying on the default cache location in users' home
    directories. [#3975]

- ``astropy.conftest.py``

- ``astropy.constants``

  - Added the Thomson scattering cross-section. [#3839]

- ``astropy.convolution``

  - Added Moffat2DKernel. [#3965]

- ``astropy.coordinates``

  - Added ``get_constellation`` function and ``SkyCoord.get_constellation``
    convenience method to determine the constellation that a coordinate
    is in. [#3758]

  - Added ``PrecessedGeocentric`` frame, which is based on GCRS, but precessed
    to a specific requested mean equinox. [#3758]

  - Added ``Supergalactic`` frame to support de Vaucouleurs supergalactic
    coordinates. [#3892]
  - ``SphericalRepresentation`` now has a ``._unit_representation`` class attribute to specify
    an equivalent UnitSphericalRepresentation. This allows subclasses of
    representations to pair up correctly. [#3757]

  - Added functionality to support getting the locations of observatories by
    name. See ``astropy.coordinates.EarthLocation.of_site``. [#4042]

  - Added ecliptic coordinates, including ``GeocentricTrueEcliptic``,
    ``BarycentricTrueEcliptic``, and ``HeliocentricTrueEcliptic``. [#3749]

- ``astropy.cosmology``

  - Add Planck 2015 cosmology [#3476]

  - Distance calculations now > 20-40x faster for the supplied
    cosmologies due to implementing Cython scalar versions of
    ``FLRW.inv_efunc``.[#4127]

  - ``FLRW._tfunc`` and ``FLRW._xfunc`` are marked as deprecated.  Users
    should use the new public interfaces ``FLRW.lookback_time_integrand``
    and ``FLRW.abs_distance_integrand`` instead. [#3767]

- ``astropy.io.ascii``

  - Automatically use ``guess=False`` when reading if the file ``format`` is
    provided and the format parameters are uniquely specified.  This update
    also removes duplicate format guesses to improve performance. [#3418]

  - Calls to ascii.read() for fixed-width tables may now omit one of the keyword
    arguments ``col_starts`` or ``col_ends``. Columns will be assumed to begin and
    end immediately adjacent to each other. [#3657]

  - Add a function ``get_read_trace()`` that returns a traceback of the
    attempted read formats for the last call to ``astropy.io.ascii.read``. [#3688]

  - Supports LZMA decompression via ``get_readable_fileobj`` [#3667]

  - Allow ``-`` character is Sextractor format column names. [#4168]

  - Improve DAOphot reader to read multi-aperture files [#3535, #4207]

- ``astropy.io.fits``

  - Support reading and writing from bzip2 compressed files. i.e. ``.fits.bz2``
    files. [#3789]

- ``astropy.io.misc``

  - Support saving all meta information, description and units of tables and columns
    in HDF5 files [#4103]

- ``astropy.io.votable``

  - A new method was added to ``astropy.io.votable.VOTable``,
    ``get_info_by_id`` to conveniently find an ``INFO`` element by its
    ``ID`` attribute. [#3633]
  - Instances in the votable tree now have better ``__repr__``
    methods. [#3639]

- ``astropy.logger.py``

  - Added log levels (e.g., DEBUG, INFO, CRITICAL) to ``astropy.log`` [#3947]

- ``astropy.modeling``

  - Added a new ``Parameter.validator`` interface for setting a validation
    method on individual model parameters.  See the ``Parameter``
    documentation for more details. [#3910]

  - The projection classes that are named based on the 3-letter FITS
    WCS projections (e.g. ``Pix2Sky_TAN``) now have aliases using
    longer, more descriptive names (e.g. ``Pix2Sky_Gnomonic``).
    [#3583]

  - All of the standard FITS WCS projection types have been
    implemented in ``astropy.modeling.projections`` (by wrapping
    WCSLIB). [#3906]

  - Added ``Sersic1D`` and ``Sersic2D`` model classes. [#3889]

  - Added the Voigt profile to existing models. [#3901]

  - Added ``bounding_box`` property and ``render_model`` function [#3909]

- ``astropy.nddata``

  - Added ``block_reduce`` and ``block_replicate`` functions. [#3453]

  - ``extract_array`` now offers different options to deal with array
    boundaries [#3727]

  - Added a new ``Cutout2D`` class to create postage stamp image cutouts
    with optional WCS propagation. [#3823]

- ``astropy.stats``

  - Added ``sigma_lower`` and ``sigma_upper`` keywords to
    ``sigma_clip`` to allow for unsymmetric clipping. [#3595]

  - Added ``cenfunc``, ``stdfunc``, and ``axis`` keywords to
    ``sigma_clipped_stats``. [#3792]

  - ``sigma_clip`` automatically masks invalid input values (NaNs, Infs) before
    performing the clipping [#4051]

  - Added the ``histogram`` routine, which is similar to ``np.histogram`` but
    includes several additional options for automatic determination of optimal
    histogram bins. Associated helper routines include ``bayesian_blocks``,
    ``friedman_bin_width``, ``scott_bin_width``, and ``knuth_bin_width``.
    This functionality was ported from the astroML_ library. [#3756]

  - Added the ``bayesian_blocks`` routine, which implements a dynamic algorithm
    for locating change-points in various time series. [#3756]
  - A new function ``poisson_conf_interval()`` was added to allow easy calculation
    of several standard formulae for the error bars on the mean of a Poisson variable
    estimated from a single sample.

  - Updated ``bootstrap`` to allow bootstrapping statistics with multiple
    outputs. [#3601]

- ``astropy.table``

  - ``add_column()`` and ``add_columns()`` now have ``rename_duplicate``
    option to rename new column(s) rather than raise exception when its name
    already exists. [#3592]

  - Added ``Table.to_pandas`` and ``Table.from_pandas`` for converting to/from
    pandas dataframes. [#3504]

  - Initializing a ``Table`` with ``Column`` objects no longer requires
    that the column ``name`` attribute be defined. [#3781]

  - Added an ``info`` property to ``Table`` objects which provides configurable
    summary information about the table and its columns. [#3731]

  - Added an ``info`` property to column classes (``Column`` or mixins).  This
    serves a dual function of providing configurable summary information about
    the column, and acting as a manager of column attributes such as
    name, format, or description. [#3731]

  - Updated table and column representation to use the ``dtype_info_name``
    function for the dtype value.  Removed the default "masked=False"
    from the table representation. [#3868, #3869]

  - Updated row representation to be consistent with the corresponding
    table representation for that row.  Added HTML representation so a
    row displays nicely in IPython notebook.

  - Added a new table indexing engine allowing for the creation of
    indices on one or more columns of a table using ``add_index``. These
    indices enable new functionality such as searching for rows by value
    using ``loc`` and ``iloc``, as well as increased performance for
    certain operations. [#3915]

  - Added capability to include a structured array or recarray in a table
    as a mixin column.  This allows for an approximation of nested tables.
    [#3925]

  - Added ``keep_byteorder`` option to ``Table.as_array()``.  See the
    "API Changes" section below. [#4080]

  - Added a new method ``Table.replace_column()`` to replace an existing
    column with a new data column. [#4090]

  - Added a ``tableclass`` option to ``Table.pformat()`` to allow specifying
    a list of CSS classes added to the HTML table. [#4131]

  - New CSS for jsviewer table [#2917, #2982, #4174]

  - Added a new ``Table.show_in_notebook`` method that shows an interactive view
    of a Table (similar to ``Table.show_in_browser(jsviewer=True)``) in an
    Python/Jupyter notebook. [#4197]

- ``astropy.tests``

  - Added new test config options, ``config_dir`` and ``cache_dir``  (these
    can be edited in ``setup.cfg`` or as extra command-line options to
    py.test) for setting the locations to use for the Astropy config files
    and download caches (see also the related ``set_temp_config/cache``
    features added in ``astropy.config``). [#3975]

- ``astropy.time``

  - Add support for FITS standard time strings. [#3547]

  - Allow the ``format`` attribute to be updated in place to change the
    default representation of a ``Time`` object. [#3673]

  - Add support for shape manipulation (reshape, ravel, etc.). [#3224]

  - Add argmin, argmax, argsort, min, max, ptp, sort methods. [#3581]

  - Add ``Time.to_datetime`` method for converting ``Time`` objects to
    timezone-aware datetimes. [#4119]

- ``astropy.units``

  - Added furlong to imperial units. [#3529]
  - Added mil to imperial units. [#3716]
  - Added stone to imperial units. [#4192]
  - Added Earth Mass (``M_earth``) and Jupiter mass (``M_jup``) to units [#3907]

  - Added support for functional units, in particular the logarithmic ones
    ``Magnitude``, ``Decibel``, and ``Dex``. [#1894]

  - Quantities now work with the unit support in matplotlib.  See
    :ref:`plotting-quantities`. [#3981]

- ``astropy.utils``

  - Added new ``OrderedDescriptor`` and ``OrderedDescriptorContainer`` utility
    classes that make it easier to implement classes with declarative APIs,
    wherein class-level attributes have an inherit "ordering" to them that is
    specified by the order in which those attributes are defined in the class
    declaration (by defining them using special descriptors that have
    ``OrderedDescriptor`` as a base class).  See the API documentation for
    these classes for more details. Coordinate frames and models now use this
    interface. [#3679]

  - The ``get_pkg_data_*`` functions now take an optional ``package`` argument
    which allows specifying any package to read package data filenames or
    content out of, as opposed to only being able to use data from the package
    that the function is called from. [#4079]

  - Added function ``dtype_info_name`` to the ``data_info`` module to provide
    the name of a ``dtype`` for human-readable informational purposes. [#3868]

  - Added ``classproperty`` decorator--this is to ``property`` as
    ``classmethod`` is to normal instance methods. [#3982]
  - ``iers.open`` now handles network URLs, as well as local paths. [#3850]

  - The ``astropy.utils.wraps`` decorator now takes an optional
    ``exclude_args`` argument not shared by the standard library ``wraps``
    decorator (as it is unique to the Astropy version's ability of copying
    the wrapped function's argument signature).  ``exclude_args`` allows
    certain arguments on the wrapped function to be excluded from the signature
    of the wrapper function.  This is particularly useful when wrapping an
    instance method as a function (to exclude the ``self`` argument). [#4017]

  - ``get_readable_fileobj`` can automatically decompress LZMA ('.xz')
    files using the ``lzma`` module of Python 3.3+ or, when available, the
    ``backports.lzma`` package on earlier versions. [#3667]

  - The ``resolve_name`` utility now accepts any number of additional
    positional arguments that are automatically dotted together with the
    first ``name`` argument. [#4083]

  - Added ``is_url_in_cache`` for resolving paths to cached files via URLS
    and checking if files exist. [#4095]

  - Added a ``step`` argument to the ``ProgressBar.map`` method to give
    users control over the update frequency of the progress bar. [#4191]

- ``astropy.visualization``

  - Added a function / context manager ``quantity_support`` for enabling
    seamless ploting of ``Quantity`` instances in matplotlib. [#3981]

  - Added the ``hist`` function, which is similar to ``plt.hist`` but
    includes several additional options for automatic determination of optimal
    histogram bins. This functionality was ported from the astroML_ library.
    [#3756]

- ``astropy.vo``

- ``astropy.wcs``

  - The included version of wcslib has been upgraded to 5.10. [#4239]

    The minimum required version of wcslib in the 4.x series remains 4.24.

    The minimum required version of wcslib in the 5.x series is
    5.8.  Building astropy against a wcslib 5.x prior to 5.8
    will raise an ``ImportError`` when ``astropy.wcs`` is imported.

    The wcslib changes relevant to astropy are:

    - The FITS headers returned by ``astropy.wcs.WCS.to_header`` and
      ``astropy.wcs.WCS.to_header_string`` now include values with
      more precision.  This will result in numerical differences in
      your results if you convert ``astropy.wcs.WCS`` objects to FITS
      headers and use the results.

    - ``astropy.wcs.WCS`` now recognises the ``TPV``, ``TPD``,
      ``TPU``, ``DSS``, ``TNX`` and ``ZPX`` polynomial distortions.

    - Added relaxation flags to allow ``PC0i_0ja``, ``PV0j_0ma``, and
      ``PS0j_0ma`` (i.e. with leading zeroes on the index).

    - Tidied up error reporting, particularly relating to translating
      status returns from lower-level functions.

    - Changed output formatting of floating point values in
      ``to_header``.

  - Enhanced text representation of ``WCS`` objects. [#3604]

- The ``astropy.tests.helper`` module is now part of the public API (and has a
  documentation page).  This module was in previous releases of astropy,
  but was not considered part of the public API until now. [#3890]

.. _astroML: http://astroML.org

- There is a new function ``astropy.online_help`` to search the
  astropy documentation and display the result in a web
  browser. [#3642]

API changes
^^^^^^^^^^^

- ``astropy.analytic_functions``

- ``astropy.config``

- ``astropy.conftest.py``

- ``astropy.constants``

- ``astropy.convolution``

- ``astropy.coordinates``

- ``astropy.cosmology``

- ``astropy.io.ascii``

  - The default header line processing was made to be consistent with data line
    processing in that it now ignores blank lines that may have whitespace
    characters.  Any code that explicitly specifies a ``header_start`` value
    for parsing a file with blank lines in the header containing whitespace will
    need to be updated. [#2654]

- ``astropy.io.fits``

  - The ``uint`` argument to ``fits.open`` is now True by default; that is,
    arrays using the FITS unsigned integer convention will be detected, and
    read as unsigned integers by default.  A new config option for
    ``io.fits``, ``enable_uint``, can be changed to False to revert to the
    original behavior of ignoring the ``uint`` convention unless it is
    explicitly requested with ``uint=True``. [#3916]

  - The ``ImageHDU.NumCode`` and ``ImageHDU.ImgCode`` attributes (and same
    for other classes derived from ``_ImageBaseHDU``) are deprecated.  Instead,
    the ``astropy.io.fits`` module-level constants ``BITPIX2DTYPE`` and
    ``DTYPE2BITPIX`` can be used. [#3916]

- ``astropy.io.misc``

- ``astropy.io.votable``

- ``astropy.logger.py``

- ``astropy.modeling``

  - Note: Comparisons of model parameters with array-like values now
    yields a Numpy boolean array as one would get with normal Numpy
    array comparison.  Previously this returned a scalar True or False,
    with True only if the comparison was true for all elements compared,
    which could lead to confusing circumstances. [#3912]

  - Using ``model.inverse = None`` to reset a model's inverse to its
    default is deprecated.  In the future this syntax will explicitly make
    a model not have an inverse (even if it has a default).  Instead, use
    ``del model.inverse`` to reset a model's inverse to its default (if it
    has a default, otherwise this just deletes any custom inverse that has
    been assigned to the model and is still equivalent to setting
    ``model.inverse = None``). [#4236]

  - Adds a ``model.has_user_inverse`` attribute which indicates whether or not
    a user has assigned a custom inverse to ``model.inverse``.  This is just
    for informational purposes, for example, for software that introspects
    model objects. [#4236]

  - Renamed the parameters of ``RotateNative2Celestial`` and
    ``RotateCelestial2Native`` from ``phi``, ``theta``, ``psi`` to
    ``lon``, ``lat`` and ``lon_pole``. [#3578]

  - Deprecated the ``Pix2Sky_AZP.check_mu`` and ``Sky2Pix_AZP.check_mu``
    methods (these were obscure "accidentally public" methods that were
    probably not used by anyone). [#3910]

  - Added a phase parameter to the Sine1D model. [#3807]

- ``astropy.nddata``

- ``astropy.stats``

  - Renamed the ``sigma_clip`` ``sig`` keyword as ``sigma``. [#3595]

  - Changed the ``sigma_clip`` ``varfunc`` keyword to ``stdfunc``. [#3595]

  - Renamed the ``sigma_clipped_stats`` ``mask_val`` keyword to
    ``mask_value``. [#3595]

  - Changed the default ``iters`` keyword value to 5 in both the
    ``sigma_clip`` and ``sigma_clipped_stats`` functions. [#4067]

- ``astropy.table``

  - ``Table.as_array()`` always returns a structured array with each column in
    the system's native byte order.  The optional ``keep_byteorder=True``
    option will keep each column's data in its original byteorder. [#4080]

  - ``Table.simple_table()`` now creates tables with int64 and float64 types
    instead of int32 and float64. [#4114]

- ``astropy.tests``

- ``astropy.time``

  - The ``astropy_time`` attribute and time format has been removed from the
    public interface.  Existing code that instantiates a new time object using
    ``format='astropy_time'`` can simply omit the ``format``
    specification. [#3857]

- ``astropy.units``

  - Single-item ``Quantity`` instances with record ``dtype`` will now have
    their ``isscalar`` property return ``True``, consistent with behaviour for
    numpy arrays, where ``np.void`` records are considered scalar. [#3899]

  - Three changes relating to the FITS unit format [#3993]:

    - The FITS unit format will no longer parse an arbitrary number as a
      scale value.  It must be a power of 10 of the form ``10^^k``,
      ``10^k``, ``10+k``, ``10-k`` and ``10(k)``. [#3993]

    - Scales that are powers of 10 can be written out.  Previously, any
      non-1.0 scale was rejected.

    - The ``*`` character is accepted as a separator between the scale
      and the units.

  - Unit formatter classes now require the ``parse`` and ``to_string``
    methods are now required to be classmethods (and the formatter
    classes themselves are assumed to be singletons that are not
    instantiated).  As unit formatters are mostly an internal implementation
    detail this is not likely to affect any users. [#4001]

- ``astropy.utils``

  - All of the ``get_pkg_data_*`` functions take an optional ``package``
    argument as their second positional argument.  So any code that previously
    passed other arguments to these functions as positional arguments might
    break.  Use keyword argument passing instead to mitigate this. [#4079]

  - ``astropy.utils.iers`` now uses a ``QTable`` internally, which means that
    the numerical columns are stored as ``Quantity``, with full support for
    units.  Furthermore, the ``ut1_utc`` method now returns a ``Quantity``
    instead of a float or an array (as did ``pm_xy`` already). [#3223]

  -  ``astropy.utils.iers`` now throws an ``IERSRangeError``, a subclass
     of ``IndexError``, rather than a raw ``IndexError``.  This allows more
     fine-grained catching of situations where a ``Time`` is beyond the range
     of the loaded IERS tables. [#4302]

- ``astropy.visualization``

- ``astropy.vo``

- ``astropy.wcs``

  - When compiled with wcslib 5.9 or later, the FITS headers returned
    by ``astropy.wcs.WCS.to_header`` and
    ``astropy.wcs.WCS.to_header_string`` now include values with more
    precision.  This will result in numerical differences in your
    results if you convert ``astropy.wcs.WCS`` objects to FITS headers
    and use the results.

  - If NAXIS1 or NAXIS2 is not passed with the header object to
    WCS.calc_footprint, a ValueError is raised. [#3557]

Bug fixes
^^^^^^^^^

- ``astropy.analytic_functions``

- ``astropy.config``

- ``astropy.conftest.py``

- ``astropy.constants``

  - The constants ``Ry`` and ``u`` are now properly used inside the
    corresponding units.  The latter have changed slightly as a result. [#4229]

- ``astropy.convolution``

- ``astropy.coordinates``

  - Internally, ``coordinates`` now consistently uses the appropriate time
    scales for using ERFA functions. [#4302]

- ``astropy.cosmology``

- ``astropy.io.ascii``

  - Fix a segfault in the fast C parser when one of the column headers
    is empty [#3545].

  - Fix several bugs that prevented the fast readers from being used
    when guessing the file format.  Also improved the read trace
    information to better understand format guessing. [#4115]

  - Fix an underlying problem that resulted in an uncaught TypeError
    exception when reading a CDS-format file with guessing enabled. [#4120]

- ``astropy.io.fits``

  - Included a new command-line script called ``fitsinfo`` to display
    a summary of the HDUs in one or more FITS files. [#3677]

- ``astropy.io.misc``

- ``astropy.io.votable``

- ``astropy.logger.py``

- ``astropy.modeling``

  - ``Simplex`` fitter now correctly passes additional keywords arguments to
    the scipy solver. [#3966]

  - The keyword ``acc`` (for accuracy) is now correctly accepted by
    ``Simplex``. [#3966]

- ``astropy.nddata``

- ``astropy.stats``

- ``astropy.table``

- ``astropy.tests``

- ``astropy.time``

- ``astropy.units``

  - The units ``Ryd`` and ``u`` are no longer hard-coded numbers, but depend
    on the appropriate values in the ``constants`` module.  As a result, these
    units now imply slightly different conversions.  [#4229]

- ``astropy.utils``

- ``astropy.visualization``

- ``astropy.vo``

- ``astropy.wcs``

Other Changes and Additions
^^^^^^^^^^^^^^^^^^^^^^^^^^^

- The ``./setup.py test`` command is now implemented in the ``astropy.tests``
  module again (previously its implementation had been moved into
  astropy-helpers).  However, that made it difficult to synchronize changes
  to the Astropy test runner with changes to the ``./setup.py test`` UI.
  astropy-helpers v1.1 and above will detect this implementation of the
  ``test`` command, when present, and use it instead of the old version that
  was included in astropy-helpers (most users will not notice any difference
  as a result of this change). [#4020]

- The repr for ``Table`` no longer displays ``masked=False`` since tables
  are not masked by default anyway. [#3869]

- The version of ``PLY`` that ships with astropy has been updated to 3.6.

- WCSAxes is now required for doc builds. [#4074]

- Updated ``astropy.tests`` test runner code to work with Coverage v4.0 when
  generating test coverage reports. [#4176]

- The migration guide from pre-v0.4 coordinates has been removed to avoid
  cluttering the ``astropy.coordinates`` documentation with increasingly
  irrelevant material.  To see the migration guide, we recommend you simply look
  to the archived documentation for previous versions, e.g.
  http://docs.astropy.org/en/v1.0/coordinates/index.html#migrating-from-pre-v0-4-coordinates
  [#4203]

- In ``astropy.coordinates``, the transformations between GCRS, CIRS,
  and ITRS have been adjusted to more logically reflect the order in
  which they actually apply.  This should not affect most coordinate
  transformations, but may affect code that is especially sensitive to
  machine precision effects that change when the order in which
  transformations occur is changed. [#4255]


1.0.7 (unreleased)
------------------

New Features
^^^^^^^^^^^^

- ``astropy.config``

- ``astropy.constants``

- ``astropy.convolution``

- ``astropy.coordinates``

- ``astropy.cosmology``

- ``astropy.io.ascii``

- ``astropy.io.fits``

- ``astropy.io.misc``

- ``astropy.io.registry``

- ``astropy.io.votable``

- ``astropy.modeling``

- ``astropy.nddata``

- ``astropy.stats``

- ``astropy.sphinx``

- ``astropy.table``

- ``astropy.time``

- ``astropy.units``

- ``astropy.utils``

- ``astropy.vo``

- ``astropy.wcs``

API Changes
^^^^^^^^^^^

- ``astropy.config``

- ``astropy.constants``

- ``astropy.convolution``

- ``astropy.coordinates``

- ``astropy.cosmology``

- ``astropy.io.ascii``

- ``astropy.io.fits``

- ``astropy.io.misc``

- ``astropy.io.registry``

- ``astropy.io.votable``

- ``astropy.modeling``

- ``astropy.nddata``

- ``astropy.stats``

- ``astropy.table``

- ``astropy.time``

- ``astropy.units``

- ``astropy.utils``

- ``astropy.vo``

- ``astropy.wcs``

Bug Fixes
^^^^^^^^^

- ``astropy.config``

- ``astropy.constants``

- ``astropy.convolution``

- ``astropy.coordinates``

  - Pickling of ``EarthLocation`` instances now also works on Python 2. [#4304]

- ``astropy.cosmology``

- ``astropy.io.ascii``

- ``astropy.io.fits``

- ``astropy.io.misc``

- ``astropy.io.registry``

- ``astropy.io.votable``

- ``astropy.modeling``

- ``astropy.nddata``

- ``astropy.stats``

- ``astropy.table``

  - Fix a bug when pickling a Table with mixin columns (e.g. Time). [#4098]

- ``astropy.time``

  - Fix incorrect ``value`` attribute for epoch formats like "unix"
    when ``scale`` is different from the class ``epoch_scale``. [#4312]

- ``astropy.units``

- ``astropy.utils``

<<<<<<< HEAD
 - Fixed an issue where if ipython is installed but ipykernel is not
   installed then importing astropy from the ipython console gave an
   IPython.kernel deprecation warning. [#4279]
=======
  - Fixed crash that could occur in ``ProgressBar`` when ``astropy`` is
    imported in an IPython startup script. [#4274]
>>>>>>> 7be62f7a

- ``astropy.vo``

- ``astropy.wcs``

Other Changes and Additions
^^^^^^^^^^^^^^^^^^^^^^^^^^^

- Nothing changed yet.


1.0.6 (2015-10-22)
------------------

Bug Fixes
^^^^^^^^^

- ``astropy.analytic_functions``

  - Fixed blackbody analytic functions to properly support arrays of
    temperatures. [#4251]

- ``astropy.coordinates``

  - Fixed errors in transformations for objects within a few AU of the
    Earth.  Included substansive changes to transformation machinery
    that may change distances at levels ~machine precision for other
    objects. [#4254]

- ``astropy.io.fits``

  - ``fitsdiff`` and related functions now do a better job reporting differences
    between values that are different types but have the same representation
    (ex: the string '0' versus the number 0). [#4122]

  - Miscellaneous fixes for supporting Numpy 1.10. [#4228]

  - Fixed an issue where writing a column of unicode strings to a FITS table
    resulted in a quadrupling of size of the column (i.e. the format of the
    FITS column was 4 characters for every one in the original strings).
    [#4228]

  - Added support for an obscure case (but nonetheless allowed by the FITS
    standard) where a column has some TDIMn keyword, but a repeat count in
    the TFORMn column greater than the number of elements implied by the
    TDIMn.  For example TFORMn = 100I, but TDIMn = '(5,5)'.  In this case
    the TDIMn implies 5x5 arrays in the column, but the TFORMn implies
    a 100 element 1-D array in the column.  In this case the TDIM takes
    precedence, and the remaining bytes in the column are ignored. [#4228]

- ``astropy.io.votable``

  - Fixed crash with Python compiler optimization level = 2. [#4231]

- ``astropy.vo``

  - Fixed ``check_conesearch_sites`` with ``parallel=True`` on Python >= 3.3
    and on Windows (it was broken in both those cases for separate reasons).
    [#2970]

Other Changes and Additions
^^^^^^^^^^^^^^^^^^^^^^^^^^^

- All tests now pass against Numpy v1.10.x. This implies nominal support for
  Numpy 1.10.x moving forward (but there may still be unknown issues). For
  example, there is already a known performance issue with tables containing
  large multi-dimensional columns--for example, tables that contain entire
  images in one or more of their columns.  This is a known upstream issue in
  Numpy. [#4259]


1.0.5 (2015-10-05)
------------------

Bug Fixes
^^^^^^^^^

- ``astropy.constants``

  - Rename units -> unit and error -> uncertainty in the ``repr`` and ``str``
    of constants to match attribute names. [#4147]

- ``astropy.coordinates``

  - Fix string representation of ``SkyCoord`` objects transformed into
    the ``AltAz`` frame [#4055]

  - Fix the ``search_around_sky`` function to allow ``storekdtree`` to be
    ``False`` as was intended. [#4082]

- ``astropy.io.fits``

  - Fix bug when extending one header (without comments) with another
    (with comments). [#3967]

  - Somewhat improved resource usage for FITS data--previously a new ``mmap``
    was opened for each HDU of a FITS file accessed through an ``HDUList``.
    Each ``mmap`` used up a single file descriptor, causing problems with
    system resource limits for some users.  Now only a single ``mmap`` is
    opened, and shared for the data of all HDUs.  Note: The problem still
    persists with using the "convenience" functions.  For example using
    ``fits.getdata`` will create one ``mmap`` per HDU read this way (as
    opposed to opening the file with ``fits.open`` and accessing the HDUs
    through the ``HDUList`` object). [#4097]

  - Fix bug where reading a file without a newline failed with an
    unrelated / unhelpful exception. [#4160]

- ``astropy.modeling``

  - Cleaned up ``repr`` of models that have no parameters. [#4076]

- ``astropy.nddata``

  - Initializing ``NDDataArray`` from another instance now sets ``flags`` as
    expected and no longer fails when ``uncertainty`` is set [#4129].
    Initializing an ``NDData`` subclass from a parent instance
    (eg. ``NDDataArray`` from ``NDData``) now sets the attributes other than
    ``data`` as it should [#4137].

- ``astropy.table``

  - Fix bug when doing outer join on multi-dimensional columns. [#4060]

  - Fix an issue with setting fill value when column dtype is changed. [#4088]

  - Fix bug when unpickling a bare Column where the _parent_table
    attribute was not set.  This impacted the Column representation. [#4099]

  - Fix issue with the web browser opening with an empty page, and ensure that
    the url is correctly formatted for Windows. [#4132]

  - Fix NameError in table stack exception message. [#4213]

- ``astropy.utils``

  - ``resolve_name`` no longer causes ``sys.modules`` to be cluttered with
    additional copies of modules under a package imported like
    ``resolve_name('numpy')``. [#4084]

  - ``console`` was updated to support IPython 4.x and Jupyter 1.x.
    This should suppress a ShimWarning that was appearing at
    import of astropy with IPython 4.0 or later. [#4078]

  - Temporary downloaded files created by ``get_readable_fileobj`` when passed
    a URL are now deleted immediately after the file is closed. [#4198]

- ``astropy.visualization``

  - The color for axes labels was set to white. Since white labels on white
    background are hard to read, the label color has been changed to black.
    [#4143]
  - ``ImageNormalize`` now automatically determines ``vmin``/``vmax``
    (via the ``autoscale_None`` method) when they have not been set
    explicitly. [#4117]

- ``astropy.vo``

  - Cone Search validation no longer crashes when the provider gives an
    incomplete test query. It also ensures search radius for a test query
    is not too large to avoid timeout. [#4158, #4159]

Other Changes and Additions
^^^^^^^^^^^^^^^^^^^^^^^^^^^

- Astropy now supports Python 3.5. [#4027]

- Updated tests to support py.test 2.7, and upgraded the bundled copy of
  py.test to v2.7.3. [#4027]


1.0.4 (2015-08-11)
------------------

New Features
^^^^^^^^^^^^

- ``astropy.convolution``

  - Modified Cython functions to release the GIL. This enables convolution
    to be parallelized effectively and gives large speedups when used with
    multithreaded task schedulers such as Dask. [#3949]

API Changes
^^^^^^^^^^^

- ``astropy.coordinates``

  - Some transformations for an input coordinate that's a scalar now correctly
    return a scalar.  This was always the intended behavior, but it may break
    code that has been written to work-around this bug, so it may be viewed as
    an unplanned API change [#3920]

- ``astropy.visualization``

  - The ``astropy_mpl_style`` no longer sets ``interactive`` to ``True``, but
    instead leaves it at the user preference.  This makes using the style
    compatible with building docs with Sphinx, and other non-interactive
    contexts. [#4030]

Bug Fixes
^^^^^^^^^

- ``astropy.coordinates``

  - Fix bug where coordinate representation setting gets reset to default value
    when coordinate array is indexed or sliced. [#3824]

  - Fixed confusing warning message shown when using dates outside current IERS
    data. [#3844]

  - ``get_sun`` now yields a scalar when the input time is a scalar (this was a
    regression in v1.0.3 from v1.0.2) [#3998]

  - Fixed bug where some scalar coordinates were incorrectly being changed to
    length-1 array coordinates after transforming through certain frames.
    [#3920]

  - Fixed bug causing the ``separation`` methods of ``SkyCoord`` and frame
    classes to fail due to infinite recursion [#4033]

  - Made it so that passing in a list of ``SkyCoord`` objects that are in
    UnitSphericalRepresentation to the ``SkyCoord`` constructor appropriately
    yields a new object in UnitSphericalRepresentation [#3938]

- ``astropy.cosmology``

  - Fixed wCDM to not ignore the Ob0 parameter on initialization. [#3934]

- ``astropy.io.fits``

  - Fixed crash when updating data in a random groups HDU opened in update
    mode. [#3730]

  - Fixed incorrect checksum / datasum being written when re-writing a scaled
    HDU (i.e. non-trivial BSCALE and/or BZERO) with
    ``do_not_scale_image_data=False``. [#3883]

  - Fixed stray deprecation warning in ``BinTableHDU.copy()``. [#3789]

  - Better handling of the ``BLANK`` keyword when auto-scaling scaled image
    data.  The ``BLANK`` keyword is now removed from the header after
    auto-scaling is applied, and it is restored properly (with floating point
    NaNs replaced by the filler value) when updating a file opened with the
    ``scale_back=True`` argument.  Invalid usage of the ``BLANK`` keyword is
    also better warned about during validation. [#3865]

  - Reading memmaped scaled images won't fail when
    ``do_not_scale_image_data=True`` (that is, since we're just reading the raw
    / physical data there is no reason mmap can't be used). [#3766]

  - Fixed a reference cycle that could sometimes cause FITS table-related
    objects (``BinTableHDU``, ``ColDefs``, etc.) to hang around in memory
    longer than expected. [#4012]

- ``astropy.modeling``

  - Improved support for pickling of compound models, including both compound
    model instances, and new compound model classes. [#3867]

  - Added missing default values for ``Ellipse2D`` parameters. [#3903]

- ``astropy.time``

  - Fixed iteration of scalar ``Time`` objects so that ``iter()`` correctly
    raises a ``TypeError`` on them (while still allowing ``Time`` arrays to be
    iterated). [#4048]

- ``astropy.units``

  - Added frequency-equivalency check when declaring doppler equivalencies
    [#3728]

  - Define ``floor_divide`` (``//``) for ``Quantity`` to be consistent
    ``divmod``, such that it only works where the quotient is dimensionless.
    This guarantees that ``(q1 // q2) * q2 + (q1 % q2) == q1``. [#3817]

  - Fixed the documentation of supported units to correctly report support for
    SI prefixes.  Previously the table of supported units incorrectly showed
    several derived unit as not supporting prefixes, when in fact they do.
    [#3835]

  - Fix a crash when calling ``astropy.units.cds.enable()``.  This will now
    "set" rather than "add" units to the active set to avoid the namespace
    clash with the default units. [#3873]

  - Ensure in-place operations on ``float32`` quantities work. [#4007]

- ``astropy.utils``

  - The ``deprecated`` decorator did not correctly wrap classes that have a
    custom metaclass--the metaclass could be dropped from the deprecated
    version of the class. [#3997]

  - The ``wraps`` decorator would copy the wrapped function's name to the
    wrapper function even when ``'__name__'`` is excluded from the ``assigned``
    argument. [#4016]

- Misc

  - ``fitscheck`` no longer causes scaled image data to be rescaled when
    adding checksums to existing files. [#3884]

  - Fixed an issue where running ``import astropy`` from within the source
    tree did not automatically build the extension modules if the source is
    from a source distribution (as opposed to a git repository). [#3932]

  - Fixed multiple instances of a bug that prevented Astropy from being used
    when compiled with the ``python -OO`` flag, due to it causing all
    docstrings to be stripped out. [#3923]

  - Removed source code template files that were being installed
    accidentally alongside installed Python modules. [#4014]

  - Fixed a bug in the exception logging that caused a crash in the exception
    handler itself on Python 3 when exceptions do not include a message.
    [#4056]


1.0.3 (2015-06-05)
------------------

New Features
^^^^^^^^^^^^

- ``astropy.table``

  - Greatly improved the speed of printing a large table to the screen when
    only a few rows are being displayed. [#3796]

- ``astropy.time``

  - Add support for the 2015-Jun-30 leap second. [#3794]

API Changes
^^^^^^^^^^^

- ``astropy.io.ascii``

  - Note that HTML formatted tables will not always be found with guess mode
    unless it passes certain heuristics that strongly suggest the presence of
    HTML in the input.  Code that expects to read tables from HTML should
    specify ``format='html'`` explicitly. See bug fixes below for more
    details. [#3693]

Bug Fixes
^^^^^^^^^

- ``astropy.convolution``

  - Fix issue with repeated normalizations of ``Kernels``. [#3747]

- ``astropy.coordinates``

  - Fixed ``get_sun`` to yield frames with the ``obstime`` set to what's passed into the function (previously it incorrectly always had J2000). [#3750]

  - Fixed ``get_sun`` to account for aberration of light. [#3750]

  - Fixed error in the GCRS->ICRS transformation that gave incorrect distances. [#3750]

- ``astropy.io.ascii``

  - Remove HTML from the list of automatically-guessed formats when reading if
    the file does not appear to be HTML.  This was necessary to avoid a
    commonly-encountered segmentation fault occurring in the libxml parser on
    MacOSX. [#3693]

- ``astropy.io.fits``

  - Fixes to support the upcoming Numpy 1.10. [#3419]

- ``astropy.modeling``

  - Polynomials are now scaled when used in a compound model. [#3702]

  - Fixed the ``Ellipse2D`` model to be consistent with ``Disk2D`` in
    how pixels are included. [#3736]

  - Fixed crash when evaluating a model that accepts no inputs. [#3772]

- ``astropy.testing``

  - The Astropy py.test plugins that disable unintentional internet access
    in tests were also blocking use of local UNIX sockets in tests, which
    prevented testing some multiprocessing code--fixed. [#3713]

- ``astropy.units``

  - Supported full SI prefixes for the barn unit ("picobarn", "femtobarn",
    etc.)  [#3753]

  - Fix loss of precision when multiplying non-whole-numbered powers
    of units together.  For example, before this change, ``(u.m **
    1.5) ** Fraction(4, 5)`` resulted in an inaccurate floating-point
    power of ``1.2000000000000002``.  After this change, the exact
    rational number of ``Fraction(6, 5)`` is maintained. [#3790]

  - Fixed printing of object ndarrays containing multiple Quantity
    objects with differing / incompatible units. Note: Unit conversion errors
    now cause a ``UnitConversionError`` exception to be raised.  However, this
    is a subclass of the ``UnitsError`` exception used previously, so existing
    code that catches ``UnitsError`` should still work. [#3778]

Other Changes and Additions
^^^^^^^^^^^^^^^^^^^^^^^^^^^

- Added a new ``astropy.__bibtex__`` attribute which gives a citation
  for Astropy in bibtex format. [#3697]

- The bundled version of ERFA was updated to v1.2.0 to address leapsecond
  updates. [#3802]


0.4.6 (2015-05-29)
------------------

Bug Fixes
^^^^^^^^^

- ``astropy.time``

    - Fixed ERFA code to handle the 2015-Jun-30 leap second. [#3795]


1.0.2 (2015-04-16)
------------------

New Features
^^^^^^^^^^^^

- ``astropy.modeling``

  - Added support for polynomials with degree 0 or degree greater than 15.
    [#3574, 3589]

Bug Fixes
^^^^^^^^^

- ``astropy.config``

  - The pre-astropy-0.4 configuration API has been fixed. It was
    inadvertently broken in 1.0.1. [#3627]

- ``astropy.io.fits``

  - Fixed a severe memory leak that occurred when reading tile compressed
    images. [#3680]

  - Fixed bug where column data could be unintentionally byte-swapped when
    copying data from an existing FITS file to a new FITS table with a
    TDIMn keyword for that column. [#3561]

  - The ``ColDefs.change_attrib``, ``ColDefs.change_name``, and
    ``ColDefs.change_unit`` methods now work as advertised.  It is also
    possible (and preferable) to update attributes directly on ``Column``
    objects (for example setting ``column.name``), and the change will be
    accurately reflected in any associated table data and its FITS header.
    [#3283, #1539, #2618]

  - Fixes an issue with the ``FITS_rec`` interface to FITS table data, where a
    ``FITS_rec`` created by copying an existing FITS table but adding new rows
    could not be sliced or masked correctly.  [#3641]
  - Fixed handling of BINTABLE with TDIMn of size 1. [#3580]

- ``astropy.io.votable``

  - Loading a ``TABLE`` element without any ``DATA`` now correctly
    creates a 0-row array. [#3636]

- ``astropy.modeling``

  - Added workaround to support inverses on compound models when one of the
    sub-models is itself a compound model with a manually-assigned custom
    inverse. [#3542]

  - Fixed instantiation of polynomial models with constraints for parameters
    (constraints could still be assigned after instantiation, but not during).
    [#3606]

  - Fixed fitting of 2D polynomial models with the ``LeVMarLSQFitter``. [#3606]

- ``astropy.table``

  - Ensure ``QTable`` can be pickled [#3590]

  - Some corner cases when instantiating an ``astropy.table.Table``
    with a Numpy array are handled [#3637]. Notably:

    - a zero-length array is the same as passing ``None``
    - a scalar raises a ``ValueError``
    - a one-dimensional array is treated as a single row of a table.

  - Ensure a ``Column`` without units is treated as an ``array``, not as an
    dimensionless ``Quantity``. [#3648]

- ``astropy.units``

  - Ensure equivalencies that do more than just scale a ``Quantity`` are
    properly handled also in ``ufunc`` evaluations. [#2496, #3586]

  - The LaTeX representation of the Angstrom unit has changed from
    ``\overset{\circ}{A}`` to ``\mathring{A}``, which should have
    better support across regular LaTeX, MathJax and matplotlib (as of
    version 1.5) [#3617]

- ``astropy.vo``

  - Using HTTPS/SSL for communication between SAMP hubs now works
    correctly on all supported versions of Python [#3613]

- ``astropy.wcs``

  - When no ``relax`` argument is passed to ``WCS.to_header()`` and
    the result omits non-standard WCS keywords, a warning is
    emitted. [#3652]

Other Changes and Additions
^^^^^^^^^^^^^^^^^^^^^^^^^^^

- ``astropy.units``

  - Clarified imperial mass measurements and added pound force (lbf),
    kilopound (kip), and pound per square inch (psi). [#3409]

- ``astropy.vo``

  - The number of retries for connections in ``astropy.vo.samp`` can now be
    configured by a ``n_retries`` configuration option. [#3612]

- Testing

  - Running ``astropy.test()`` from within the IPython prompt has been
    provisionally re-enabled. [#3184]


1.0.1 (2015-03-06)
------------------

Bug Fixes
^^^^^^^^^

- ``astropy.constants``

  - Ensure constants can be turned into ``Quantity`` safely. [#3537, #3538]

- ``astropy.io.ascii``

  - Fix a segfault in the fast C parser when one of the column headers
    is empty [#3545].

  - Fixed support for reading inf and nan values with the fast reader in
    Windows.  Also fixed in the case of using ``use_fast_converter=True``
    with the fast reader. [#3525]

  - Fixed use of mmap in the fast reader on Windows. [#3525]

  - Fixed issue where commented header would treat comments defining the table
    (i.e. column headers) as purely information comments, leading to problems
    when trying to round-trip the table. [#3562]

- ``astropy.modeling``

  - Fixed propagation of parameter constraints ('fixed', 'bounds', 'tied')
    between compound models and their components.  There is may still be some
    difficulty defining 'tied' constraints properly for use with compound
    models, however. [#3481]

- ``astropy.nddata``

  - Restore several properties to the compatibility class ``NDDataArray`` that
    were inadvertently omitted [#3466].

- ``astropy.time``

  - Time objects now always evaluate to ``True``, except when empty. [#3530]

Miscellaneous
^^^^^^^^^^^^^

- ``astropy._erfa``

  - The ERFA wrappers are now written directly in the Python/C API
    rather than using Cython, for greater performance. [#3521]
- Miscellaneous

  - Improve import time of astropy [#3488].

Other Changes and Additions
^^^^^^^^^^^^^^^^^^^^^^^^^^^

- Updated bundled astropy-helpers version to v1.0.1 to address installation
  issues with some packages that depend on Astropy. [#3541]


1.0 (2015-02-18)
----------------

General
^^^^^^^

Astropy now requires a Numpy 1.6.0 or later.

New Features
^^^^^^^^^^^^

- ``astropy.analytic_functions``

  - The ``astropy.analytic_functions`` was added to contain analytic functions
    useful for astronomy [#3077].

- ``astropy.coordinates``

  - ``astropy.coordinates`` now has a full stack of frames allowing
    transformations from ICRS or other celestial systems down to Alt/Az
    coordinates. [#3217]

  - ``astropy.coordinates`` now has a ``get_sun`` function that gives
    the coordinates  of the Sun at a specified time. [#3217]

  - ``SkyCoord`` now has ``to_pixel`` and ``from_pixel`` methods that convert
    between celestial coordinates as ``SkyCoord`` objects and pixel coordinates
    given an ``astropy.wcs.WCS`` object. [#3002]

  - ``SkyCoord`` now has ``search_around_sky`` and ``search_around_3d``
    convenience methods that allow searching for all coordinates within
    a certain distance of another ``SkyCoord``. [#2953]

  - ``SkyCoord`` can now accept a frame instance for the ``frame=`` keyword
    argument. [#3063]

  - ``SkyCoord`` now has a ``guess_from_table`` method that can be used to
    quickly create ``SkyCoord`` objects from an ``astropy.table.Table``
    object. [#2951]

  - ``astropy.coordinates`` now has a ``Galactocentric`` frame, a coordinate
    frame centered on a (user specified) center of the Milky Way. [#2761, #3286]

  - ``SkyCoord`` now accepts more formats of the coordinate string when the
    representation has ``ra`` and ``dec`` attributes. [#2920]

  - ``SkyCoord`` can now accept lists of ``SkyCoord`` objects, frame objects,
    or representation objects and will combine them into a single object.
    [#3285]

  - Frames and ``SkyCoord`` instances now have a method ``is_equivalent_frame``
    that can be used to check that two frames are equivalent (ignoring the
    data).  [#3330]

  - The ``__repr__`` of coordinate objects now shows scalar coordinates in the
    same format as vector coordinates. [#3350, 3448]

- ``astropy.cosmology``

  - Added ``lookback_distance``, which is ``c * lookback_time``. [#3145]

  - Add baryonic matter density and dark matter only density parameters
    to cosmology objects [#2757].

  - Add a ``clone`` method to cosmology objects to allow copies
    of cosmological objects to be created with the specified variables
    modified [#2592].

  - Increase default numerical precision of ``z_at_value`` following
    the accurate by default, fast by explicit request model [#3074].

  - Cosmology functions that take a single (redshift) input now
    broadcast like numpy ufuncs.  So, passing an arbitrarily shaped
    array of inputs will produce an output of the same shape. [#3178, #3194]

- ``astropy.io.ascii``

  - Simplify the way new Reader classes are defined, allowing custom behavior
    entirely by overriding inherited class attributes instead of setting
    instance attributes in the Reader ``__init__`` method. [#2812]

  - There is now a faster C/Cython engine available for reading and writing
    simple ASCII formats like CSV. Both are enabled by default, and fast
    reading will fall back on an ordinary reader in case of a parsing
    failure. Their behavior can be altered with the parameter ``fast_reader``
    in ``read`` and ``fast_writer`` in ``write``. [#2716]

  - Make Latex/AASTex tables use unit attribute of Column for output. [#3064]

  - Store comment lines encountered during reading in metadata of the
    output table via ``meta['comment_lines']``. [#3222]

  - Write comment lines in Table metadata during output for all basic formats,
    IPAC, and fast writers. This functionality can be disabled with
    ``comment=False``. [#3255]

  - Add reader / writer for the Enhanced CSV format which stores table and
    column meta data, in particular data type and unit. [#2319]

- ``astropy.io.fits``

  - The ``fitsdiff`` script ignores some things by default when comparing fits
    files (e.g. empty header lines). This adds a ``--exact`` option where
    nothing is ignored. [#2782, #3110]

  - The ``fitsheader`` script now takes a ``--keyword`` option to extract a
    specific keyword from the header of a FITS file, and a ``--table`` option
    to export headers into any of the data formats supported by
    ``astropy.table``. [#2555, #2588]

  - ``Section`` now supports all advanced indexing features ``ndarray`` does
    (slices with any steps, integer arrays, boolean arrays, None, Ellipsis).
    It also properly returns scalars when this is appropriate. [#3148]

- ``astropy.io.votable``

  - ``astropy.io.votable.parse`` now takes a ``datatype_mapping``
    keyword argument to map invalid datatype names to valid ones in
    order to support non-compliant files. [#2675]

- ``astropy.modeling``

  - Added the capability of creating new "compound" models by combining
    existing models using arithmetic operators.  See the "What's New in 1.0"
    page in the Astropy documentation for more details. [#3231]

  - A new ``custom_model`` decorator/factory function has been added for
    converting normal functions to ``Model`` classes that can work within
    the Astropy modeling framework.  This replaces the old ``custom_model_1d``
    function which is now deprecated.  The new function works the same as
    the old one but is less limited in the types of models it can be used to
    created.  [#1763]

  - The ``Model`` and ``Fitter`` classes have ``.registry`` attributes which
    provide sets of all loaded ``Model`` and ``Fitter`` classes (this is
    useful for building UIs for models and fitting). [#2725]

  - A dict-like ``meta`` member was added to ``Model``. it is to be used to
    store any optional information which is relevant to a project and is not
    in the standard ``Model`` class. [#2189]

  - Added ``Ellipse2D`` model. [#3124]

- ``astropy.nddata``

  - New array-related utility functions in ``astropy.nddata.utils`` for adding
    and removing arrays from other arrays with different sizes/shapes. [#3201]

  - New metaclass ``NDDataBase`` for enforcing the nddata interface in
    subclasses without restricting implementation of the data storage. [#2905]

  - New mixin classes ``NDSlicingMixin`` for slicing, ``NDArithmeticMixin``
    for arithmetic operations, and ``NDIOMixin`` for input/ouput in NDData. [#2905]

  - Added a decorator ``support_nddata`` that can be used to write functions
    that can either take separate arguments or NDData objects. [#2855]

- ``astropy.stats``

  - Added ``mad_std()`` function. [#3208]

  - Added ``gaussian_fwhm_to_sigma`` and ``gaussian_sigma_to_fwhm``
    constants. [#3208]

  - New function ``sigma_clipped_stats`` which can be used to quickly get
    common statistics for an array, using sigma clipping at the same time.
    [#3201]

- ``astropy.table``

  - Changed the internal implementation of the ``Table`` class changed so that
    it no longer uses numpy structured arrays as the core table data container.
    [#2790, #3179]

  - Tables can now be written to an html file that includes interactive
    browsing capabilities. To write out to this format, use
    ``Table.write('filename.html', format='jsviewer')``. [#2875]

  - A ``quantity`` property and ``to`` method were added to ``Table``
    columns that allow the column values to be easily converted to
    ``astropy.units.Quantity`` objects. [#2950]

  - Add ``unique`` convenience method to table. [#3185]

- ``astropy.tests``

  - Added a new Quantity-aware ``assert_quantity_allclose``. [#3273]
  - Added column alignment formatting for better pprint viewing
    experience. [#3037]

- ``astropy.time``

  - ``Time`` can now handle arbitrary array dimensions, with operations
    following standard numpy broadcasting rules. [#3138]

- ``astropy.units``

  - Support for VOUnit has been updated to be compliant with version
    1.0 of the standard. [#2901]

  - Added an ``insert`` method to insert values into a ``Quantity`` object.
    This is similar to the ``numpy.insert`` function. [#3049]

  - When viewed in IPython, ``Quantity`` objects with array values now render
    using LaTeX and scientific notation. [#2271]

  - Added ``units.quantity_input`` decorator to validate quantity inputs to a
    function for unit compatibility. [#3072]

  - Added ``units.astronomical_unit`` as a long form for ``units.au``. [#3303]

- ``astropy.utils``

  - Added a new decorator ``astropy.utils.wraps`` which acts as a replacement
    for the standard library's ``functools.wraps``, the only difference being
    that the decorated function also preserves the wrapped function's call
    signature. [#2849]

  - ``astropy.utils.compat.numpy`` has been revised such that it can include
    patched versions of routines from newer ``numpy`` versions.  The first
    addition is a version of ``broadcast_arrays`` that can be used with
    ``Quantity`` and other ``ndarray`` subclasses (using the ``subok=True``
    flag). [#2327]

  - Added ``astropy.utils.resolve_name`` which returns a member of a module
    or class given the fully qualified dotted name of that object as a
    string. [#3389]

  - Added ``astropy.utils.minversion`` which can be used to check minimum
    version requirements of Python modules (to test for specific features and/
    or bugs and the like). [#3389]

- ``astropy.visualization``

  - Created ``astropy.visualization`` module and added functionality relating
    to image normalization (i.e. stretching and scaling) as well as a new
    script ``fits2bitmap`` that can produce a bitmap image from a FITS file.
    [#3201]

  - Added dictionary ``astropy.visualization.mpl_style.astropy_mpl_style``
    which can be used to set a uniform plotstyle specifically for tutorials
    that is improved compared to matplotlib defaults. [#2719, #2787, #3200]

- ``astropy.wcs``

  - ``wcslib`` has been upgraded to version 4.25.  This brings a
    single new feature:

    - ``equinox`` and ``radesys`` will now be given default values
      conforming with the WCS specification if ``EQUINOXa`` and
      ``RADESYSa``, respectively, are not present in the header.

  - The minimum required version of ``wcslib`` is now 4.24. [#2503]

  - Added a new function ``wcs_to_celestial_frame`` that can be used to find
    the astropy.coordinates celestial frame corresponding to a particular WCS.
    [#2730]

  - ``astropy.wcs.WCS.compare`` now supports a ``tolerance`` keyword argument
    to allow for approximate comparison of floating-point values. [#2503]

  - added ``pixel_scale_matrix``, ``celestial``, ``is_celestial``, and
    ``has_celestial`` convenience attributes. Added
    ``proj_plane_pixel_scales``, ``proj_plane_pixel_area``, and
    ``non_celestial_pixel_scales`` utility functions for retrieving WCS pixel
    scale and area information [#2832, #3304]

  - Added two functions ``pixel_to_skycoord`` and
    ``skycoord_to_pixel`` that make it easy to convert between
    SkyCoord objects and pixel coordinates. [#2885]

  - ``all_world2pix`` now uses a much more sophisticated and complete
    algorithm to iteratively compute the inverse WCS transform. [#2816]

  - Add ability to use ``WCS`` object to define projections in Matplotlib,
    using the ``WCSAxes`` package. [#3183]

  - Added ``is_proj_plane_distorted`` for testing if pixels are
    distorted. [#3329]

- Misc

  - ``astropy._erfa`` was added as a new subpackage wrapping the functionality
    of the ERFA library in python.  This is primarily of use for other astropy
    subpackages, but the API may be made more public in the future. [#2992]


API Changes
^^^^^^^^^^^

- ``astropy.coordinates``

  - Subclasses of ``BaseCoordinateFrame`` which define a custom ``repr`` should
    be aware of the format expected in ``SkyCoord.__repr__()``, which changed in
    this release. [#2704, #2882]

  - The ``CartesianPoints`` class (deprecated in v0.4) has now been removed.
    [#2990]

  - The previous ``astropy.coordinates.builtin_frames`` module is now a
    subpackage.  Everything that was in the
    ``astropy.coordinates.builtin_frames`` module is still accessible from the
    new package, but the classes are now in separate modules.  This should have
    no direct impact at the user level. [#3120]

  - Support for passing a frame as a positional argument in the ``SkyCoord``
    class has now been deprecated, except in the case where a frame with data
    is passed as the sole positional argument. [#3152]

  - Improved ``__repr__`` of coordinate objects representing a single
    coordinate point for the sake of easier copy/pasting. [#3350]

- ``astropy.cosmology``

  - The functional interface to the cosmological routines as well as
    ``set_current`` and ``get_current`` (deprecated in v0.4) have now been
    removed. [#2990]

- ``astropy.io.ascii``

  - Added a new argument to ``htmldict`` in the HTML reader named
    ``parser``, which allows the user to specify which parser
    BeautifulSoup should use as a backend. [#2815]

  - Add ``FixedWidthTwoLine`` reader to guessing. This will allows to read
    tables that a copied from screen output like ``print my_table`` to be read
    automatically. Discussed in #3025 and #3099 [#3109]

- ``astropy.io.fits``

  - A new optional argument ``cache`` has been added to
    ``astropy.io.fits.open()``.  When opening a FITS file from a URL,
    ``cache`` is a boolean value specifying whether or not to save the
    file locally in Astropy's download cache (``True`` by default). [#3041]

- ``astropy.modeling``

  - Model classes should now specify ``inputs`` and ``outputs`` class
    attributes instead of the old ``n_inputs`` and ``n_outputs``.  These
    should be tuples providing human-readable *labels* for all inputs and
    outputs of the model.  The length of the tuple indicates the numbers
    of inputs and outputs.  See "What's New in Astropy 1.0" for more
    details. [#2835]

  - It is no longer necessary to include ``__init__`` or ``__call__``
    definitions in ``Model`` subclasses if all they do is wrap the
    super-method in order to provide a nice call signature to the docs.
    The ``inputs`` class attribute is now used to generate a nice call
    signature, so these methods should only be overridden by ``Model``
    subclasses in order to provide new functionality. [#2835]

  - Most models included in Astropy now have sensible default values for most
    or all of their parameters.  Call ``help(ModelClass)`` on any model to
    check what those defaults are.  Most of them time they should be
    overridden, but some of them are useful (for example spatial offsets are
    always set at the origin by default). Another rule of thumb is that, where
    possible, default parameters are set so that the model is a no-op, or
    close to it, by default. [#2932]

  - The ``Model.inverse`` method has been changed to a *property*, so that
    now accessing ``model.inverse`` on a model returns a new model that
    implements that model's inverse, and *calling* ``model.inverse(...)``` on
    some independent variable computes the value of the inverse (similar to what
    the old ``Model.invert()`` method was meant to do).  [#3024]

  - The ``Model.invert()`` method has been removed entirely (it was never
    implemented and there should not be any existing code that relies on it).
    [#3024]

  - ``custom_model_1d`` is deprecated in favor of the new ``custom_model``
    (see "New Features" above).  [#1763]

  - The ``Model.param_dim`` property (deprecated in v0.4) has now been removed.
    [#2990]

  - The ``Beta1D`` and ``Beta2D`` models have been renamed to ``Moffat1D`` and
    ``Moffat2D``. [#3029]

- ``astropy.nddata``

  - ``flags``, ``shape``, ``size``, ``dtype`` and ``ndim`` properties removed
    from ``astropy.nddata.NDData``. [#2905]

  - Arithmetic operations, uncertainty propagation, slicing and automatic
    conversion to a numpy array removed from ``astropy.nddata.NDData``. The
    class ``astropy.nddata.NDDataArray`` is functionally equivalent to the
    old ``NDData``.  [#2905]

- ``astropy.table``

  - The ``Column.units`` property (deprecated in v0.3) has now been removed.
    [#2990]

  - The ``Row.data`` and ``Table._data`` attributes have been deprecated
    related to the change in Table implementation.  They are replaced by
    ``Row.as_void()`` and ``Table.as_array()`` methods, respectively. [#2790]

  - The ``Table.create_mask`` method has been removed.  This undocumented
    method was a development orphan and would cause corruption of the
    table if called. [#2790]

  - The return type for integer item access to a Column (e.g. col[12] or
    t['a'][12]) is now always a numpy scalar, numpy ``ndarray``, or numpy
    ``MaskedArray``.  Previously if the column was multidimensional then a
    Column object would be returned. [#3095]

  - The representation of Table and Column objects has been changed to
    be formatted similar to the print output. [#3239]

  - An empty table can now be initialized without a ``names`` argument as long
    as a valid ``dtype`` argument (with names embedded) is supplied. [#3977]

- ``astropy.time``

  - The ``Time.val`` and ``Time.vals`` properties (deprecated in v0.3) and the
    ``Time.lon``, and ``Time.lat`` properties (deprecated in v0.4) have now
    been removed. [#2990]

  - Add ``decimalyear`` format that represents time as a decimal year. [#3265]

- ``astropy.units``

  - Support for VOUnit has been updated to be compliant with version
    1.0 of the standard. This means that some VOUnit strings that were
    rejected before are now acceptable. [#2901] Notably:

      - SI prefixes are supported on most units
      - Binary prefixes are supported on "bits" and "bytes"
      - Custom units can be defined "inline" by placing them between single
        quotes.

  - ``Unit.get_converter`` has been deprecated.  It is not strictly
    necessary for end users, and it was confusing due to lack of
    support for ``Quantity`` objects. [#3456]

- ``astropy.utils``

  - Some members of ``astropy.utils.misc`` were moved into new submodules.
    Specifically:

    - ``deprecated``, ``deprecated_attribute``, and ``lazyproperty`` ->
      ``astropy.utils.decorators``

    - ``find_current_module``, ``find_mod_objs`` ->
      ``astropy.utils.introspection``

    All of these functions can be imported directly from ``astropy.utils``
    which should be preferred over referencing individual submodules of
    ``astropy.utils``.  [#2857]

  - The ProgressBar.iterate class method (deprecated in v0.3) has now been
    removed. [#2990]

  - Updated ``astropy/utils/console.py`` ProgressBar() module to
    display output to IPython notebook with the addition of an
    ``interactive`` kwarg. [#2658] [#2789]

- ``astropy.wcs``

  - The ``WCS.calcFootprint`` method (deprecated in v0.4) has now been removed.
    [#2990]

  - An invalid unit in a ``CUNITn`` keyword now displays a warning and
    returns a ``UnrecognizedUnit`` instance rather than raising an
    exception [#3190]

Bug Fixes
^^^^^^^^^

- ``astropy.convolution``

  - ``astropy.convolution.discretize_model`` now handles arbitrary callables
    correctly [#2274].

- ``astropy.coordinates``

  - ``Angle.to_string`` now outputs unicode arrays instead of object arrays.
    [#2981]

  - ``SkyCoord.to_string`` no longer gives an error when used with an array
    coordinate with more than one dimension. [#3340]

  - Fixed support for subclasses of ``UnitSphericalRepresentation`` and
    ``SphericalRepresentation`` [#3354, #3366]

  - Fixed latex display of array angles in IPython notebook. [#3480]

- ``astropy.io.ascii``

  - In the ``CommentedHeader`` the ``data_start`` parameter now defaults to
    ``0``, which is the first uncommented line. Discussed in #2692. [#3054]

  - Position lines in ``FixedWidthTwoLine`` reader could consist of many characters.
    Now, only one character in addition to the delimiter is allowed. This bug was
    discovered as part of [#3109]

  - The IPAC table writer now consistently uses the ``fill_values`` keyword to
    specify the output null values.  Previously the behavior was inconsistent
    or incorrect. [#3259]

  - The IPAC table reader now correctly interprets abbreviated column types.
    [#3279]

  - Tables that look almost, but not quite like DAOPhot tables could cause
    guessing to fail. [#3342]

- ``astropy.io.fits``

  - Fixed the problem in ``fits.open`` of some filenames with colon (``:``) in
    the name being recognized as URLs instead of file names. [#3122]

  - Setting ``memmap=True`` in ``fits.open`` and related functions now raises
    a ValueError if opening a file in memory-mapped mode is impossible. [#2298]

  - CONTINUE cards no longer end the value of the final card in the series with
    an ampersand, per the specification of the CONTINUE card convention. [#3282]

  - Fixed a crash that occurred when reading an ASCII table containing
    zero-precision floating point fields. [#3422]

  - When a float field for an ASCII table has zero-precision a decimal point
    (with no digits following it) is still written to the field as long as
    there is space for it, as recommended by the FITS standard.  This makes it
    less ambiguous that these columns should be interpreted as floats. [#3422]

- ``astropy.logger``

  - Fix a bug that occurred when displaying warnings that produced an error
    message ``dictionary changed size during iteration``. [#3353]

- ``astropy.modeling``

  - Fixed a bug in ``SLSQPLSQFitter`` where the ``maxiter`` argument was not
    passed correctly to the optimizer. [#3339]

- ``astropy.table``

  - Fix a problem where ``table.hstack`` fails to stack multiple references to
    the same table, e.g. ``table.hstack([t, t])``. [#2995]

  - Fixed a problem where ``table.vstack`` and ``table.hstack`` failed to stack
    a single table, e.g. ``table.vstack([t])``. [#3313]

  - Fix a problem when doing nested iterators on a single table. [#3358]

  - Fix an error when an empty list, tuple, or ndarray is used for item access
    within a table.  This now returns the table with no rows. [#3442]

- ``astropy.time``

  - When creating a Time object from a datetime object the time zone
    info is now correctly used. [#3160]

  - For Time objects, it is now checked that numerical input is finite. [#3396]

- ``astropy.units``

  - Added a ``latex_inline`` unit format that returns the units in LaTeX math
    notation with negative exponents instead of fractions [#2622].

  - When using a unit that is deprecated in a given unit format,
    non-deprecated alternatives will be suggested. [#2806] For
    example::

      >>> import astropy.units as u
      >>> u.Unit('Angstrom', format='fits')
      WARNING: UnitsWarning: The unit 'Angstrom' has been deprecated
      in the FITS standard. Suggested: nm (with data multiplied by
      0.1).  [astropy.units.format.utils]

- ``astropy.utils``

  - ``treat_deprecations_as_exceptions`` has been fixed to recognize Astropy
    deprecation warnings. [#3015]

- ``astropy.wcs``

  - ``astropy.wcs.WCS.sub`` now accepts unicode strings as input on
    Python 2.x [#3356]

- Misc

  - Some modules and tests that would crash upon import when using a non-final
    release of Numpy (e.g. 1.9.0rc1). [#3471]

Other Changes and Additions
^^^^^^^^^^^^^^^^^^^^^^^^^^^

- Astropy v1.1.0 will be the last release series to officially support
  Python 2.6.  A deprecation warning will now be issued when using Astropy
  in Python 2.6 (this warning can be disabled through the usual Python warning
  filtering mechanisms). [#3779]

- The bundled copy of astropy-helpers has been updated to v1.0. [#3515]

- Updated ``astropy.extern.configobj`` to Version 5. Version 5 uses ``six``
  and the same code covers both Python 2 and Python 3. [#3149]

- ``astropy.coordinates``

  - The ``repr`` of ``SkyCoord`` and coordinate frame classes now separate
    frame attributes and coordinate information.  [#2704, #2882]

- ``astropy.io.fits``

  - Overwriting an existing file using the ``clobber=True`` option no longer
    displays a warning message. [#1963]

  - ``fits.open`` no longer catches ``OSError`` exceptions on missing or
    unreadable files-- instead it raises the standard Python exceptions in such
    cases. [#2756, #2785]

- ``astropy.table``

  - Sped up setting of ``Column`` slices by an order of magnitude. [#2994, #3020]

- Updated the bundled ``six`` module to version 1.7.3 and made 1.7.3 the
  minimum acceptable version of ``six``. [#2814]

- The version of ERFA included with Astropy is now v1.1.1 [#2971]

- The code base is now fully Python 2 and 3 compatible and no longer requires
  2to3. [#2033]

- `funcsigs <https://pypi.python.org/pypi/funcsigs>`_ is included in
  utils.compat, but defaults to the inspect module components where available
  (3.3+) [#3151].

- The list of modules displayed in the pytest header can now be customized.
  [#3157]

- `jinja2 <http://jinja.pocoo.org/docs/dev/>`_>=2.7 is now required to build the
  source code from the git repository, in order to allow the ERFA wrappers to
  be generated. [#3166]


0.4.5 (2015-02-16)
------------------

Bug Fixes
^^^^^^^^^

- Fixed unnecessary attempt to run ``git`` when importing astropy.  In
  particular, fixed a crash in Python 3 that could result from this when
  importing Astropy when the the current working directory is an empty git
  repository. [#3475]

Other Changes and Additions
^^^^^^^^^^^^^^^^^^^^^^^^^^^

- Updated bundled copy of astropy-helpers to v0.4.6. [#3508]


0.4.4 (2015-01-21)
------------------

Bug Fixes
^^^^^^^^^

- ``astropy.vo.samp``

  - ``astropy.vo.samp`` is now usable on Python builds that do not
    support the SSLv3 protocol (which depends both on the version of
    Python and the version of OpenSSL or LibreSSL that it is built
    against.) [#3308]

API Changes
^^^^^^^^^^^

- ``astropy.vo.samp``

  - The default SSL protocol used is now determined from the default
    used in the Python ``ssl`` standard library.  This default may be
    different depending on the exact version of Python you are using.
    [#3308]

- ``astropy.wcs``

  - WCS allows slices of the form slice(None, x, y), which previously resulted
    in an unsliced copy being returned (note: this was previously incorrectly
    reported as fixed in v0.4.3) [#2909]


0.4.3 (2015-01-15)
------------------

Bug Fixes
^^^^^^^^^

- ``astropy.coordinates``

  - The ``Distance`` class has been fixed to no longer rely on the deprecated
    cosmology functions. [#2991]

  - Ensure ``float32`` values can be used in coordinate representations. [#2983]

  - Fix frame attribute inheritance in ``SkyCoord.transform_to()`` method so
    that the default attribute value (e.g. equinox) for the destination frame
    gets used if no corresponding value was explicitly specified. [#3106]

  - ``Angle`` accepts hours:mins or deg:mins initializers (without
     seconds). In these cases float minutes are also accepted. [#2843]

  - ``astropy.coordinates.SkyCoord`` objects are now copyable. [#2888]

  - ``astropy.coordinates.SkyCoord`` object attributes are now
    immutable.  It is still technically possible to change the
    internal data for an array-valued coordinate object but this leads
    to inconsistencies [#2889] and should not be done. [#2888]

- ``astropy.cosmology``

  - The ``ztol`` keyword argument to z_at_value now works correctly [#2993].

- ``astropy.io.ascii``

  - Fix a bug in Python 3 when guessing file format using a file object as
    input.  Also improve performance in same situation for Python 2. [#3132]

  - Fix a problem where URL was being downloaded for each guess. [#2001]

- ``astropy.io.fits``

  - The ``in`` operator now works correctly for checking if an extension
    is in an ``HDUList`` (as given via EXTNAME, (EXTNAME, EXTVER) tuples,
    etc.) [#3060]

  - Added workaround for bug in MacOS X <= 10.8 that caused np.fromfile to
    fail. [#3078]

  - Added support for the ``RICE_ONE`` compression type synonym. [#3115]

- ``astropy.modeling``

  - Fixed a test failure on Debian/PowerPC and Debian/s390x. [#2708]

  - Fixed crash in evaluating models that have more outputs than inputs--this
    case may not be handled as desired for all conceivable models of this
    format (some may have to implement custom ``prepare_inputs`` and
    ``prepare_outputs`` methods).  But as long as all outputs can be assumed
    to have a shape determined from the broadcast of all inputs with all
    parameters then this can be used safely. [#3250]

- ``astropy.table``

  - Fix a bug that caused join to fail for multi-dimensional columns. [#2984]

  - Fix a bug where MaskedColumn attributes which had been changed since
    the object was created were not being carried through when slicing. [#3023]

  - Fix a bug that prevented initializing a table from a structured array
    with multi-dimensional columns with copy=True. [#3034]

  - Fixed unnecessarily large unicode columns when instantiating a table from
    row data on Python 3. [#3052]

  - Improved the warning message when unable to aggregate non-numeric
    columns. [#2700]

- ``astropy.units``

  - Operations on quantities with incompatible types now raises a much
    more informative ``TypeError``. [#2934]

  - ``Quantity.tolist`` now overrides the ``ndarray`` method to give a
    ``NotImplementedError`` (by renaming the previous ``list`` method). [#3050]

  - ``Quantity.round`` now always returns a ``Quantity`` (previously it
    returned an ``ndarray`` for ``decimals>0``). [#3062]

  - Ensured ``np.squeeze`` always returns a ``Quantity`` (it only worked if
    no dimensions were removed). [#3045]

  - Input to ``Quantity`` with a ``unit`` attribute no longer can get mangled
    with ``copy=False``. [#3051]

  - Remove trailing space in ``__format__`` calls for dimensionless quantities.
    [#3097]

  - Comparisons between units and non-unit-like objects now works
    correctly. [#3108]

  - Units with fractional powers are now correctly multiplied together
    by using rational arithmetic.  [#3121]

  - Removed a few entries from spectral density equivalencies which did not
    make sense. [#3153]

- ``astropy.utils``

  - Fixed an issue with the ``deprecated`` decorator on classes that invoke
    ``super()`` in their ``__init__`` method. [#3004]

  - Fixed a bug which caused the ``metadata_conflicts`` parameter to be
    ignored in the ``astropy.utils.metadata.merge`` function. [#3294]

- ``astropy.vo``

  - Fixed an issue with reconnecting to a SAMP Hub. [#2674]

- ``astropy.wcs``

  - Invalid or out of range values passed to ``wcs_world2pix`` will
    now be correctly identified and returned as ``nan``
    values. [#2965]

  - Fixed an issue which meant that Python thought ``WCS`` objects were
    iterable. [#3066]

- Misc

  - Astropy will now work if your Python interpreter does not have the
    ``bz2`` module installed. [#3104]

  - Fixed ``ResourceWarning`` for ``astropy/extern/bundled/six.py`` that could
    occur sometimes after using Astropy in Python 3.4. [#3156]

Other Changes and Additions
^^^^^^^^^^^^^^^^^^^^^^^^^^^

- ``astropy.coordinates``

  - Improved the agreement of the FK5 <-> Galactic conversion with other
    codes, and with the FK5 <-> FK4 <-> Galactic route. [#3107]


0.4.2 (2014-09-23)
------------------

Bug Fixes
^^^^^^^^^

- ``astropy.coordinates``

  - ``Angle`` accepts hours:mins or deg:mins initializers (without
     seconds). In these cases float minutes are also accepted.

  - The ``repr`` for coordinate frames now displays the frame attributes
    (ex: ra, dec) in a consistent order.  It should be noted that as part of
    this fix, the ``BaseCoordinateFrame.get_frame_attr_names()`` method now
    returns an ``OrderedDict`` instead of just a ``dict``. [#2845]

- ``astropy.io.fits``

  - Fixed a crash when reading scaled float data out of a FITS file that was
    loaded from a string (using ``HDUList.fromfile``) rather than from a file.
    [#2710]

  - Fixed a crash when reading data from an HDU whose header contained in
    invalid value for the BLANK keyword (e.g., a string value instead of an
    integer as required by the FITS Standard). Invalid BLANK keywords are now
    warned about, but are otherwise ignored. [#2711]

  - Fixed a crash when reading the header of a tile-compressed HDU if that
    header contained invalid duplicate keywords resulting in a ``KeyError``
    [#2750]

  - Fixed crash when reading gzip-compressed FITS tables through the Astropy
    ``Table`` interface. [#2783]

  - Fixed corruption when writing new FITS files through to gzipped files.
    [#2794]

  - Fixed crash when writing HDUs made with non-contiguous data arrays to
    file-like objects. [#2794]

  - It is now possible to create ``astropy.io.fits.BinTableHDU``
    objects with a table with zero rows. [#2916]

- ``astropy.io.misc``

  - Fixed a bug that prevented h5py ``Dataset`` objects from being
    automatically recognized by ``Table.read``. [#2831]

- ``astropy.modeling``

  - Make ``LevMarLSQFitter`` work with ``weights`` keyword. [#2900]

- ``astropy.table``

  - Fixed reference cycle in tables that could prevent ``Table`` objects
    from being freed from memory. [#2879]

  - Fixed an issue where ``Table.pprint()`` did not print the header to
    ``stdout`` when ``stdout`` is redirected (say, to a file). [#2878]

  - Fixed printing of masked values when a format is specified. [#1026]

  - Ensured that numpy ufuncs that return booleans return plain ``ndarray``
    instances, just like the comparison operators. [#2963]

- ``astropy.time``

  - Ensure bigendian input to Time works on a little-endian machine
    (and vice versa).  [#2942]

- ``astropy.units``

  - Ensure unit is kept when adding 0 to quantities. [#2968]

- ``astropy.utils``

  - Fixed color printing on Windows with IPython 2.0. [#2878]

- ``astropy.vo``

  - Improved error message on Cone Search time out. [#2687]

Other Changes and Additions
^^^^^^^^^^^^^^^^^^^^^^^^^^^

- Fixed a couple issues with files being inappropriately included and/or
  excluded from the source archive distributions of Astropy. [#2843, #2854]

- As part of fixing the fact that masked elements of table columns could not be
  printed when a format was specified, the column format string options were
  expanded to allow simple specifiers such as ``'5.2f'``. [#2898]

- Ensure numpy 1.9 is supported. [#2917]

- Ensure numpy master is supported, by making ``np.cbrt`` work with quantities.
  [#2937]

0.4.1 (2014-08-08)
------------------

Bug Fixes
^^^^^^^^^

- ``astropy.config``

  - Fixed a bug where an unedited configuration file from astropy
    0.3.2 would not be correctly identified as unedited. [#2772] This
    resulted in the warning::

      WARNING: ConfigurationChangedWarning: The configuration options
      in astropy 0.4 may have changed, your configuration file was not
      updated in order to preserve local changes.  A new configuration
      template has been saved to
      '~/.astropy/config/astropy.0.4.cfg'. [astropy.config.configuration]

  - Fixed the error message that is displayed when an old
    configuration item has moved.  Before, the destination
    section was wrong.  [#2772]

  - Added configuration settings for ``io.fits``, ``io.votable`` and
    ``table.jsviewer`` that were missing from the configuration file
    template. [#2772]

  - The configuration template is no longer rewritten on every import
    of astropy, causing race conditions. [#2805]

- ``astropy.convolution``

  - Fixed the multiplication of ``Kernel`` with numpy floats. [#2174]

- ``astropy.coordinates``

  - ``Distance`` can now take a list of quantities. [#2261]

  - For in-place operations for ``Angle`` instances in which the result unit
    is not an angle, an exception is raised before the instance is corrupted.
    [#2718]

  - ``CartesianPoints`` are now deprecated in favor of
    ``CartesianRepresentation``. [#2727]

- ``astropy.io.misc``

  - An existing table within an HDF5 file can be overwritten without affecting
    other datasets in the same HDF5 file by simultaneously using
    ``overwrite=True`` and ``append=True`` arguments to the ``Table.write``
    method. [#2624]

- ``astropy.logger``

  - Fixed a crash that could occur in rare cases when (such as in bundled
    apps) where submodules of the ``email`` package are not importable. [#2671]

- ``astropy.nddata``

  - ``astropy.nddata.NDData()`` no longer raises a ``ValueError`` when passed
    a numpy masked array which has no masked entries. [#2784]

- ``astropy.table``

  - When saving a table to a FITS file containing a unit that is not
    supported by the FITS standard, a warning rather than an exception
    is raised. [#2797]

- ``astropy.units``

  - By default, ``Quantity`` and its subclasses will now convert to float also
    numerical types such as ``decimal.Decimal``, which are stored as objects
    by numpy. [#1419]

  - The units ``count``, ``pixel``, ``voxel`` and ``dbyte`` now output
    to FITS, OGIP and VOUnit formats correctly. [#2798]

- ``astropy.utils``

  - Restored missing information from deprecation warning messages
    from the ``deprecated`` decorator. [#2811]

  - Fixed support for ``staticmethod`` deprecation in the ``deprecated``
    decorator. [#2811]

- ``astropy.wcs``

  - Fixed a memory leak when ``astropy.wcs.WCS`` objects are copied
    [#2754]

  - Fixed a crash when passing ``ra_dec_order=True`` to any of the
    ``*2world`` methods. [#2791]

Other Changes and Additions
^^^^^^^^^^^^^^^^^^^^^^^^^^^

- Bundled copy of astropy-helpers upgraded to v0.4.1. [#2825]

- General improvements to documentation and docstrings [#2722, #2728, #2742]

- Made it easier for third-party packagers to have Astropy use their own
  version of the ``six`` module (so long as it meets the minimum version
  requirement) and remove the copy bundled with Astropy.  See the
  astropy/extern/README file in the source tree.  [#2623]


0.4 (2014-07-16)
----------------

New Features
^^^^^^^^^^^^

- ``astropy.constants``

  - Added ``b_wien`` to represent Wien wavelength displacement law constant.
    [#2194]

- ``astropy.convolution``

  - Changed the input parameter in ``Gaussian1DKernel`` and
    ``Gaussian2DKernel`` from ``width`` to ``stddev`` [#2085].

- ``astropy.coordinates``

  - The coordinates package has undergone major changes to implement
    `APE5 <https://github.com/astropy/astropy-APEs/blob/master/APE5.rst>`_ .
    These include backwards-incompatible changes, as the underlying framework
    has changed substantially. See the APE5 text and the package documentation
    for more details. [#2422]

  - A ``position_angle`` method has been added to the new ``SkyCoord``. [#2487]

  - Updated ``Angle.dms`` and ``Angle.hms`` to return ``namedtuple`` -s instead
    of regular tuples, and added ``Angle.signed_dms`` attribute that gives the
    absolute value of the ``d``, ``m``, and ``s`` along with the sign.  [#1988]

  - By default, ``Distance`` objects are now required to be positive. To
    allow negative values, set ``allow_negative=True`` in the ``Distance``
    constructor when creating a ``Distance`` instance.

  - ``Longitude`` (resp. ``Latitude``) objects cannot be used any more to
    initialize or set ``Latitude`` (resp. ``Longitude``) objects. An explicit
    conversion to ``Angle`` is now required. [#2461]

  - The deprecated functions for pre-0.3 coordinate object names like
    ``ICRSCoordinates`` have been removed. [#2422]

  - The ``rotation_matrix`` and ``angle_axis`` functions in
    ``astropy.coordinates.angles`` were made more numerically consistent and
    are now tested explicitly [#2619]

- ``astropy.cosmology``

  - Added ``z_at_value`` function to find the redshift at which a cosmology
    function matches a desired value. [#1909]

  - Added ``FLRW.differential_comoving_volume`` method to give the differential
    comoving volume at redshift z. [#2103]

  - The functional interface is now deprecated in favor of the more-explicit
    use of methods on cosmology objects. [#2343]

  - Updated documentation to reflect the removal of the functional
    interface. [#2507]

- ``astropy.io.ascii``

  - The ``astropy.io.ascii`` output formats ``latex`` and ``aastex`` accept a
    dictionary called ``latex_dict`` to specify options for LaTeX output.  It is
    now possible to specify the table alignment within the text via the
    ``tablealign`` keyword. [#1838]

  - If ``header_start`` is specified in a call to ``ascii.get_reader`` or any
    method that calls ``get_reader`` (e.g. ``ascii.read``) but ``data_start``
    is not specified at the same time, then ``data_start`` is calculated so
    that the data starts after the header. Before this, the default was
    that the header line was read again as the first data line
    [#855 and #1844].

  - A new ``csv`` format was added as a convenience for handling CSV (comma-
    separated values) data. [#1935]
    This format also recognises rows with an inconsistent number of elements.
    [#1562]

  - An option was added to guess the start of data for CDS format files when
    they do not strictly conform to the format standard. [#2241]

  - Added an HTML reader and writer to the ``astropy.io.ascii`` package.
    Parsing requires the installation of BeautifulSoup and is therefore
    an optional feature. [#2160]

  - Added support for inputting column descriptions and column units
    with the ``io.ascii.SExtractor`` reader. [#2372]

  - Allow the use of non-local ReadMe files in the CDS reader. [#2329]

  - Provide a mechanism to select how masked values are printed. [#2424]

  - Added support for reading multi-aperture daophot file. [#2656]

- ``astropy.io.fits``

  - Included a new command-line script called ``fitsheader`` to display the
    header(s) of a FITS file from the command line. [#2092]

  - Added new verification options ``fix+ignore``, ``fix+warn``,
    ``fix+exception``, ``silentfix+ignore``, ``silentfix+warn``, and
    ``silentfix+exception`` which give more control over how to report fixable
    errors as opposed to unfixable errors.

- ``astropy.modeling``

  - Prototype implementation of fitters that treat optimization algorithms
    separately from fit statistics, allowing new fitters to be created by
    mixing and matching optimizers and statistic functions. [#1914]

  - Slight overhaul to how inputs to and outputs from models are handled with
    respect to array-valued parameters and variables, as well as sets of
    multiple models.  See the associated PR and the modeling section of the
    v0.4 documentation for more details. [#2634]

  - Added a new ``SimplexLSQFitter`` which uses a downhill simplex optimizer
    with a least squares statistic. [#1914]

  - Changed ``Gaussian2D`` model such that ``theta`` now increases
    counterclockwise. [#2199]

  - Replaced the ``MatrixRotation2D`` model with a new model called simply
    ``Rotation2D`` which requires only an angle to specify the rotation.
    The new ``Rotation2D`` rotates in a counter-clockwise sense whereas
    the old ``MatrixRotation2D`` increased the angle clockwise.
    [#2266, #2269]

  - Added a new ``AffineTransformation2D`` model which serves as a
    replacement for the capability of ``MatrixRotation2D`` to accept an
    arbitrary matrix, while also adding a translation capability. [#2269]

  - Added ``GaussianAbsorption1D`` model. [#2215]

  - New ``Redshift`` model [#2176].

- ``astropy.nddata``

  - Allow initialization ``NDData`` or ``StdDevUncertainty`` with a
    ``Quantity``. [#2380]

- ``astropy.stats``

  - Added flat prior to binom_conf_interval and binned_binom_proportion

  - Change default in ``sigma_clip`` from ``np.median`` to ``np.ma.median``.
    [#2582]

- ``astropy.sphinx``

  - Note, the following new features are included in astropy-helpers as well:

  - The ``automodapi`` and ``automodsumm`` extensions now include sphinx
    configuration options to write out what ``automodapi`` and ``automodsumm``
    generate, mainly for debugging purposes. [#1975, #2022]

  - Reference documentation now shows functions/class docstrings at the
    inteded user-facing API location rather than the actual file where
    the implementation is found. [#1826]

  - The ``automodsumm`` extension configuration was changed to generate
    documentation of class ``__call__`` member functions. [#1817, #2135]

  - ``automodapi`` and ``automodsumm`` now have an ``:allowed-package-names:``
    option that make it possible to document functions and classes that
    are in a different namespace.  [#2370]

- ``astropy.table``

  - Improved grouped table aggregation by using the numpy ``reduceat()`` method
    when possible. This can speed up the operation by a factor of at least 10
    to 100 for large unmasked tables and columns with relatively small
    group sizes.  [#2625]

  - Allow row-oriented data input using a new ``rows`` keyword argument.
    [#850]

  - Allow subclassing of ``Table`` and the component classes ``Row``, ``Column``,
    ``MaskedColumn``, ``TableColumns``, and ``TableFormatter``. [#2287]

  - Fix to allow numpy integer types as valid indices into tables in
    Python 3.x [#2477]

  - Remove transition code related to the order change in ``Column`` and
    ``MaskedColumn`` arguments ``name`` and ``data`` from Astropy 0.2
    to 0.3. [#2511]

  - Change HTML table representation in IPython notebook to show all
    table columns instead of restricting to 80 column width.  [#2651]

- ``astropy.time``

  - Mean and apparent sidereal time can now be calculated using the
    ``sidereal_time`` method [#1418].

  - The time scale now defaults to UTC if no scale is provided. [#2091]

  - ``TimeDelta`` objects can have all scales but UTC, as well as, for
    consistency with time-like quantities, undefined scale (where the
    scale is taken from the object one adds to or subtracts from).
    This allows, e.g., to work consistently in TDB.  [#1932]

  - ``Time`` now supports ISO format strings that end in "Z". [#2211, #2203]

- ``astropy.units``

  - Support for the unit format `Office of Guest Investigator Programs (OGIP)
    FITS files
    <http://heasarc.gsfc.nasa.gov/docs/heasarc/ofwg/docs/general/ogip_93_001/>`__
    has been added. [#377]

  - The ``spectral`` equivalency can now handle angular wave number. [#1306 and
    #1899]

  - Added ``one`` as a shorthand for ``dimensionless_unscaled``. [#1980]

  - Added ``dex`` and ``dB`` units. [#1628]

  - Added ``temperature()`` equivalencies to support conversion between
    Kelvin, Celsius, and Fahrenheit. [#2209]

  - Added ``temperature_energy()`` equivalencies to support conversion
    between electron-volt and Kelvin. [#2637]

  - The runtime of ``astropy.units.Unit.compose`` is greatly improved
    (by a factor of 2 in most cases) [#2544]

  - Added ``electron`` unit. [#2599]

- ``astropy.utils``

  - ``timer.RunTimePredictor`` now uses ``astropy.modeling`` in its
    ``do_fit()`` method. [#1896]

- ``astropy.vo``

  - A new sub-package, ``astropy.vo.samp``, is now available (this was
    previously the SAMPy package, which has been refactored for use in
    Astropy). [#1907]

  - Enhanced functionalities for ``VOSCatalog`` and ``VOSDatabase``. [#1206]

- ``astropy.wcs``

  - astropy now requires wcslib version 4.23.  The version of wcslib
    included with astropy has been updated to version 4.23.

  - Bounds checking is now performed on native spherical
    coordinates.  Any out-of-bounds values will be returned as
    ``NaN``, and marked in the ``stat`` array, if using the
    low-level ``wcslib`` interface such as
    ``astropy.wcs.Wcsprm.p2s``. [#2107]

  - A new method, ``astropy.wcs.WCS.compare()``, compares two wcsprm
    structs for equality with varying degrees of strictness. [#2361]

  - New ``astropy.wcs.utils`` module, with a handful of tools for manipulating
    WCS objects, including dropping, swapping, and adding axes.

- Misc

  - Includes the new astropy-helpers package which separates some of Astropy's
    build, installation, and documentation infrastructure out into an
    independent package, making it easier for Affiliated Packages to depend on
    these features.  astropy-helpers replaces/deprecates some of the submodules
    in the ``astropy`` package (see API Changes below).  See also
    `APE 4 <https://github.com/astropy/astropy-APEs/blob/master/APE4.rst>`_
    for more details on the motivation behind and implementation of
    astropy-helpers.  [#1563]


API Changes
^^^^^^^^^^^

- ``astropy.config``

  - The configuration system received a major overhaul, as part of APE3.  It is
    no longer possible to save configuration items from Python, but instead
    users must edit the configuration file directly.  The locations of
    configuration items have moved, and some have been changed to science state
    values.  The old locations should continue to work until astropy 0.5, but
    deprecation warnings will be displayed.  See the `Configuration transition
    <http://astropy.readthedocs.org/en/v0.4/config/config_0_4_transition.html>`_
    docs for a detailed description of the changes and how to update existing
    code. [#2094]

- ``astropy.io.fits``

  - The ``astropy.io.fits.new_table`` function is now fully deprecated (though
    will not be removed for a long time, considering how widely it is used).

    Instead please use the more explicit ``BinTableHDU.from_columns`` to create
    a new binary table HDU, and the similar ``TableHDU.from_columns`` to create
    a new ASCII table.  These otherwise accept the same arguments as
    ``new_table`` which is now just a wrapper for these.

  - The ``.fromstring`` classmethod of each HDU type has been simplified such
    that, true to its namesake, it only initializes an HDU from a string
    containing its header *and* data.

  - Fixed an issue where header wildcard matching (for example
    ``header['DATE*']``) can be used to match *any* characters that might
    appear in a keyword.  Previously this only matched keywords containing
    characters in the set ``[0-9A-Za-z_]``.  Now this can also match a hyphen
    ``-`` and any other characters, as some conventions like ``HIERARCH`` and
    record-valued keyword cards allow a wider range of valid characters than
    standard FITS keywords.

  - This will be the *last* release to support the following APIs that have
    been marked deprecated since Astropy v0.1/PyFITS v3.1:

    - The ``CardList`` class, which was part of the old header implementation.

    - The ``Card.key`` attribute.  Use ``Card.keyword`` instead.

    - The ``Card.cardimage`` and ``Card.ascardimage`` attributes.  Use simply
      ``Card.image`` or ``str(card)`` instead.

    - The ``create_card`` factory function.  Simply use the normal ``Card``
      constructor instead.

    - The ``create_card_from_string`` factory function.  Use ``Card.fromstring``
      instead.

    - The ``upper_key`` function.  Use ``Card.normalize_keyword`` method
      instead (this is not unlikely to be used outside of PyFITS itself, but it
      was technically public API).

    - The usage of ``Header.update`` with ``Header.update(keyword, value,
      comment)`` arguments.  ``Header.update`` should only be used analogously
      to ``dict.update``.  Use ``Header.set`` instead.

    - The ``Header.ascard`` attribute.  Use ``Header.cards`` instead for a list
      of all the ``Card`` objects in the header.

    - The ``Header.rename_key`` method.  Use ``Header.rename_keyword`` instead.

    - The ``Header.get_history`` method.  Use ``header['HISTORY']`` instead
      (normal keyword lookup).

    - The ``Header.get_comment`` method.  Use ``header['COMMENT']`` instead.

    - The ``Header.toTxtFile`` method.  Use ``header.totextfile`` instead.

    - The ``Header.fromTxtFile`` method.  Use ``Header.fromtextfile`` instead.

    - The ``tdump`` and ``tcreate`` functions.  Use ``tabledump`` and
      ``tableload`` respectively.

    - The ``BinTableHDU.tdump`` and ``tcreate`` methods.  Use
      ``BinTableHDU.dump`` and ``BinTableHDU.load`` respectively.

    - The ``txtfile`` argument to the ``Header`` constructor.  Use
      ``Header.fromfile`` instead.

    - The ``startColumn`` and ``endColumn`` arguments to the ``FITS_record``
      constructor.  These are unlikely to be used by any user code.

    These deprecated interfaces will be removed from the development version of
    Astropy following the v0.4 release (they will still be available in any
    v0.4.x bugfix releases, however).

- ``astropy.modeling``

  - The method computing the derivative of the model with respect
    to parameters was renamed from ``deriv`` to ``fit_deriv``. [#1739]

  - ``ParametricModel`` and the associated ``Parametric1DModel`` and
    ``Parametric2DModel`` classes have been renamed ``FittableModel``,
    ``Fittable1DModel``, and ``Fittable2DModel`` respectively.  The base
    ``Model`` class has subsumed the functionality of the old

    ``ParametricModel`` class so that all models support parameter constraints.
    The only distinction of ``FittableModel`` is that anything which subclasses
    it is assumed "safe" to use with Astropy fitters. [#2276]

  - ``NonLinearLSQFitter`` has been renamed ``LevMarLSQFitter`` to emphasise
    that it uses the Levenberg-Marquardt optimization algorithm with a
    least squares statistic function. [#1914]

  - The ``SLSQPFitter`` class has been renamed ``SLSQPLSQFitter`` to emphasize
    that it uses the Sequential Least Squares Programming optimization
    algorithm with a least squares statistic function. [#1914]

  - The ``Fitter.errorfunc`` method has been renamed to the more general
    ``Fitter.objective_function``. [#1914]

- ``astropy.nddata``

  - Issue warning if unit is changed from a non-trivial value by directly
    setting ``NDData.unit``. [#2411]

  - The ``mask`` and ``flag`` attributes of ``astropy.nddata.NDData`` can now
    be set with any array-like object instead of requiring that they be set
    with a ``numpy.ndarray``. [#2419]

- ``astropy.sphinx``

  - Use of the ``astropy.sphinx`` module is deprecated; all new development of
    this module is in ``astropy_helpers.sphinx`` which should be used instead
    (therefore documentation builds that made use of any of the utilities in
    ``astropy.sphinx`` now have ``astropy_helpers`` as a documentation
    dependency).

- ``astropy.table``

  - The default table printing function now shows a table header row for units
    if any columns have the unit attribute set.  [#1282]

  - Before, an unmasked ``Table`` was automatically converted to a masked
    table if generated from a masked Table or a ``MaskedColumn``.
    Now, this conversion is only done if explicitly requested or if any
    of the input values is actually masked. [#1185]

  - The repr() function of ``astropy.table.Table`` now shows the units
    if any columns have the unit attribute set.  [#2180]

  - The semantics of the config options ``table.max_lines`` and
    ``table.max_width`` has changed slightly.  If these values are not
    set in the config file, astropy will try to determine the size
    automatically from the terminal. [#2683]

- ``astropy.time``

  - Correct use of UT in TDB calculation [#1938, #1939].

  - ``TimeDelta`` objects can have scales other than TAI [#1932].

  - Location information should now be passed on via an ``EarthLocation``
    instance or anything that initialises it, e.g., a tuple containing
    either geocentric or geodetic coordinates. [#1928]

- ``astropy.units``

  - ``Quantity`` now converts input to float by default, as this is physically
    most sensible for nearly all units [#1776].

  - ``Quantity`` comparisons with ``==`` or ``!=`` now always return ``True``
    or ``False``, even if units do not match (for which case a ``UnitsError``
    used to be raised).  [#2328]

  - Applying ``float`` or ``int`` to a ``Quantity`` now works for all
    dimensionless quantities; they are automatically converted to unscaled
    dimensionless. [#2249]

  - The exception ``astropy.units.UnitException``, which was
    deprecated in astropy 0.2, has been removed.  Use
    ``astropy.units.UnitError`` instead [#2386]

  - Initializing a ``Quantity`` with a valid number/array with a ``unit``
    attribute now interprets that attribute as the units of the input value.
    This makes it possible to initialize a ``Quantity`` from an Astropy
    ``Table`` column and have it correctly pick up the units from the column.
    [#2486]

- ``astropy.wcs``

  - ``calcFootprint`` was deprecated. It is replaced by
    ``calc_footprint``.  An optional boolean keyword ``center`` was
    added to ``calc_footprint``.  It controls whether the centers or
    the corners of the pixels are used in the computation. [#2384]

  - ``astropy.wcs.WCS.sip_pix2foc`` and
    ``astropy.wcs.WCS.sip_foc2pix`` formerly did not conform to the
    ``SIP`` standard: ``CRPIX`` was added to the ``foc`` result so
    that it could be used as input to "core FITS WCS".  As of astropy
    0.4, ``CRPIX`` is no longer added to the result, so the ``foc``
    space is correct as defined in the `SIP convention
    <http://adsabs.harvard.edu/abs/2005ASPC..347..491S>`__. [#2360]

  - ``astropy.wcs.UnitConverter``, which was deprecated in astropy
    0.2, has been removed.  Use the ``astropy.units`` module
    instead. [#2386]

  - The following methods on ``astropy.wcs.WCS``, which were
    deprecated in astropy 0.1, have been removed [#2386]:

    - ``all_pix2sky`` -> ``all_pix2world``
    - ``wcs_pix2sky`` -> ``wcs_pix2world``
    - ``wcs_sky2pix`` -> ``wcs_world2pix``

  - The ``naxis1`` and ``naxis2`` attributes and the ``get_naxis``
    method of ``astropy.wcs.WCS``, which were deprecated in astropy
    0.2, have been removed.  Use the shape of the underlying FITS data
    array instead.  [#2386]

- Misc

  - The ``astropy.setup_helpers`` and ``astropy.version_helpers`` modules are
    deprecated; any non-critical fixes and development to those modules should
    be in ``astropy_helpers`` instead.  Packages that use these modules in
    their ``setup.py`` should depend on ``astropy_helpers`` following the same
    pattern as in the Astropy package template.


Bug Fixes
^^^^^^^^^

- ``astropy.constants``

  - ``astropy.constants.Contant`` objects can now be deep
    copied. [#2601]

- ``astropy.cosmology``

  - The distance modulus function in ``astropy.cosmology`` can now handle
    negative distances, which can occur in certain closed cosmologies. [#2008]

  - Removed accidental imports of some extraneous variables in
    ``astropy.cosmology`` [#2025]

- ``astropy.io.ascii``

  - ``astropy.io.ascii.read`` would fail to read lists of strings where some of
    the strings consisted of just a newline ("\n"). [#2648]

- ``astropy.io.fits``

  - Use NaN for missing values in FITS when using Table.write for float
    columns. Earlier the default fill value was close to 1e20.[#2186]

  - Fixes for checksums on 32-bit platforms.  Results may be different
    if writing or checking checksums in "nonstandard" mode.  [#2484]

  - Additional minor bug fixes ported from PyFITS.  [#2575]

- ``astropy.io.votable``

  - It is now possible to save an ``astropy.table.Table`` object as a
    VOTable with any of the supported data formats, ``tabledata``,
    ``binary`` and ``binary2``, by using the ``tabledata_format``
    kwarg. [#2138]

  - Fixed a crash writing out variable length arrays. [#2577]

- ``astropy.nddata``

  - Indexing ``NDData`` in a way that results in a single element returns that
    element. [#2170]

  - Change construction of result of arithmetic and unit conversion to allow
    subclasses to require the presence of attribute like unit. [#2300]

  - Scale uncertainties to correct units in arithmetic operations and unit
    conversion. [#2393]

  - Ensure uncertainty and mask members are copied in arithmetic and
    convert_unit_to. [#2394]

  - Mask result of arithmetic if either of the operands is masked. [#2403]

  - Copy all attributes of input object if ``astropy.nddata.NDData`` is
    initialized with an ``NDData`` object. [#2406]

  - Copy ``flags`` to new object in ``convert_unit_to``. [#2409]

  - Result of ``NDData`` arithmetic makes a copy of any WCS instead of using
    a reference. [#2410]

  - Fix unit handling for multiplication/division and use
    ``astropy.units.Quantity`` for units arithmetic. [#2413]

  - A masked ``NDData`` is now converted to a masked array when used in an
    operation or ufunc with a numpy array. [#2414]

  - An unmasked ``NDData`` now uses an internal representation of its mask
    state that ``numpy.ma`` expects so that an ``NDData`` behaves as an
    unmasked array. [#2417]

- ``astropy.sphinx``

  - Fix crash in smart resolver when the resolution doesn't work. [#2591]

- ``astropy.table``

  - The ``astropy.table.Column`` object can now use both functions and callable
    objects as formats. [#2313]

  - Fixed a problem on 64 bit windows that caused errors
    "expected 'DTYPE_t' but got 'long long'" [#2490]

  - Fix initialisation of ``TableColumns`` with lists or tuples.  [#2647]

  - Fix removal of single column using ``remove_columns``. [#2699]

  - Fix a problem that setting a row element within a masked table did not
    update the corresponding table element. [#2734]

- ``astropy.time``

  - Correct UT1->UTC->UT1 round-trip being off by 1 second if UT1 is
    on a leap second. [#2077]

- ``astropy.units``

  - ``Quantity.copy`` now behaves identically to ``ndarray.copy``, and thus
    supports the ``order`` argument (for numpy >=1.6). [#2284]

  - Composing base units into identical composite units now works. [#2382]

  - Creating and composing/decomposing units is now substantially faster [#2544]

  - ``Quantity`` objects now are able to be assigned NaN [#2695]

- ``astropy.wcs``

  - Astropy now requires wcslib version 4.23.  The version of wcslib
    included with astropy has been updated to version 4.23.

  - Bug fixes in the projection routines: in ``hpxx2s`` [the
    cartesian-to-spherical operation of the ``HPX`` projection]
    relating to bounds checking, bug introduced at wcslib 4.20; in
    ``parx2s`` and molx2s`` [the cartesion-to-spherical operation of
    the ``PAR`` and ``MOL`` projections respectively] relating to
    setting the stat vector; in ``hpxx2s`` relating to implementation
    of the vector API; and in ``xphx2s`` relating to setting an
    out-of-bounds value of *phi*.

  - In the ``PCO`` projection, use alternative projection equations
    for greater numerical precision near theta == 0.  In the ``COP``
    projection, return an exact result for theta at the poles.
    Relaxed the tolerance for bounds checking a little in ``SFL``
    projection.

  - Fix a bug allocating insufficient memory in
    ``astropy.wcs.WCS.sub`` [#2468]

  - A new method, ``Wcsprm.bounds_check`` (corresponding to wcslib's
    ``wcsbchk``) has been added to control what bounds checking is performed by
    wcslib.

  - ``WCS.to_header`` will now raise a more meaningful exception when the WCS
    information is invalid or inconsistent in some way. [#1854]

  - In ``WCS.to_header``, ``RESTFRQ`` and ``RESTWAV`` are no longer
    rewritten if zero. [#2468]

  - In ``WCS.to_header``, floating point values will now always be written
    with an exponent or fractional part, i.e. ``.0`` being appended if necessary
    to acheive this. [#2468]

  - If the C extension for ``astropy.wcs`` was not built or fails to import for
    any reason, ``import astropy.wcs`` will result in an ``ImportError``,
    rather than getting obscure errors once the ``astropy.wcs`` is used.
    [#2061]

  - When the C extension for ``astropy.wcs`` is built using a version of
    ``wscslib`` already present in the system, the package does not try
    to install ``wcslib`` headers under ``astropy/wcs/include``. [#2536]

  - Fixes an unresolved external symbol error in the
    `astropy.wcs._wcs` C extension on Microsoft Windows when built
    with a Microsoft compiler. [#2478]

- Misc

  - Running the test suite with ``python setup.py test`` now works if
    the path to the source contains spaces. [#2488]

  - The version of ERFA included with Astropy is now v1.1.0 [#2497]

  - Removed deprecated option from travis configuration and force use of
    wheels rather than allowing build from source. [#2576]

  - The short option ``-n`` to run tests in parallel was broken
    (conflicts with the distutils built-in option of "dry-run").
    Changed to ``-j``. [#2566]

Other Changes and Additions
^^^^^^^^^^^^^^^^^^^^^^^^^^^

- ``python setup.py test --coverage`` will now give more accurate
  results, because the coverage analysis will include early imports of
  astropy.  There doesn't seem to be a way to get this to work when
  doing ``import astropy; astropy.test()``, so the ``coverage``
  keyword to ``astropy.test`` has been removed.  Coverage testing now
  depends only on `coverage.py
  <http://nedbatchelder.com/code/coverage/>`__, not
  ``pytest-cov``. [#2112]

- The included version of py.test has been upgraded to 2.5.1. [#1970]

- The included version of six.py has been upgraded to 1.5.2. [#2006]

- Where appropriate, tests are now run both with and without the
  ``unicode_literals`` option to ensure that we support both cases. [#1962]

- Running the Astropy test suite from within the IPython REPL is disabled for
  now due to bad interaction between the test runner and IPython's logging
  and I/O handler.  For now, run the Astropy tests should be run in the basic
  Python interpreter. [#2684]

- Added support for numerical comparison of floating point values appearing in
  the output of doctests using a ``+FLOAT_CMP`` doctest flag. [#2087]

- A monkey patch is performed to fix a bug in Numpy version 1.7 and
  earlier where unicode fill values on masked arrays are not
  supported.  This may cause unintended side effects if your
  application also monkey patches ``numpy.ma`` or relies on the broken
  behavior.  If unicode support of masked arrays is important to your
  application, upgrade to Numpy 1.8 or later for best results. [#2059]

- The developer documentation has been extensively rearranged and
  rewritten. [#1712]

- The ``human_time`` function in ``astropy.utils`` now returns strings
  without zero padding. [#2420]

- The ``bdist_dmg`` command for ``setup.py`` has now been removed. [#2553]

- Many broken API links have been fixed in the documentation, and the
  ``nitpick`` Sphinx option is now used to avoid broken links in future.
  [#1221, #2019, #2109, #2161, #2162, #2192, #2200, #2296, #2448, #2456,
  #2460, #2467, #2476, #2508, #2509]


0.3.2 (2014-05-13)
------------------

Bug Fixes
^^^^^^^^^

- ``astropy.coordinates``

  - if ``sep`` argument is specified to be a single character in
    ``sexagisimal_to_string``, it now includes seperators only between
    items [#2183]

  - Ensure comparisons involving ``Distance`` objects do not raise exceptions;
    also ensure operations that lead to units other than length return
    ``Quantity``. [#2206, #2250]

  - Multiplication and division of ``Angle`` objects is now
    supported. [#2273]

  - Fixed ``Angle.to_string`` functionality so that negative angles have the
    correct amount of padding when ``pad=True``. [#2337]

  - Mixing strings and quantities in the ``Angle`` constructor now
    works.  For example: ``Angle(['1d', 1. * u.d])``.  [#2398]

  - If ``Longitude`` is given a ``Longitude`` as input, use its ``wrap_angle``
    by default [#2705]

- ``astropy.cosmology``

  - Fixed ``format()`` compatibility with Python 2.6. [#2129]

  - Be more careful about converting to floating point internally [#1815, #1818]

- ``astropy.io.ascii``

  - The CDS reader in ``astropy.io.ascii`` can now handle multiple
    description lines in ReadMe files. [#2225]

  - When reading a table with values that generate an overflow error during
    type conversion (e.g. overflowing the native C long type), fall through to
    using string. Previously this generated an exception [#2234].

  - Some CDS files mark missing values with ``"---"``, others with ``"--"``.
    Recognize any string with one to four dashes as null value. [#1335]

- ``astropy.io.fits``

  - Allow pickling of ``FITS_rec`` objects. [#1597]

  - Improved behavior when writing large compressed images on OSX by removing
    an unnecessary check for platform architecture. [#2345]

  - Fixed an issue where Astropy ``Table`` objects containing boolean columns
    were not correctly written out to FITS files. [#1953]

  - Several other bug fixes ported from PyFITS v3.2.3 [#2368]

  - Fixed a crash on Python 2.x when writing a FITS file directly to a
    ``StringIO.StringIO`` object. [#2463]

- ``astropy.io.registry``

  - Allow readers/writers with the same name to be attached to different
    classes. [#2312]

- ``astropy.io.votable``

  - By default, floating point values are now written out using
    ``repr`` rather than ``str`` to preserve precision [#2137]

- ``astropy.modeling``

  - Fixed the ``SIP`` and ``InverseSIP`` models both so that they work in the
    first place, and so that they return results consistent with the SIP
    functions in ``astropy.wcs``. [#2177]

- ``astropy.stats``

  - Ensure the ``axis`` keyword in ``astropy.stats.funcs`` can now be used for
    all axes. [#2173]

- ``astropy.table``

  - Ensure nameless columns can be printed, using 'None' for the header. [#2213]

- ``astropy.time``

  - Fixed pickling of ``Time`` objects. [#2123]

- ``astropy.units``

  - ``Quantity._repr_latex_()`` returns ``NotImplementedError`` for quantity
    arrays instead of an uninformative formatting exception. [#2258]

  - Ensure ``Quantity.flat`` always returns ``Quantity``. [#2251]

  - Angstrom unit renders better in MathJax [#2286]

- ``astropy.utils``

  - Progress bars will now be displayed inside the IPython
    qtconsole. [#2230]

  - ``data.download_file()`` now evaluates ``REMOTE_TIMEOUT()`` at runtime
    rather than import time. Previously, setting ``REMOTE_TIMEOUT`` after
    import had no effect on the function's behavior. [#2302]

  - Progressbar will be limited to 100% so that the bar does not exceed the
    terminal width.  The numerical display can still exceed 100%, however.

  - Converted representation of progress bar units without suffix
    from float to int in console.human_file_size. [#2201,#2202,#2721,#3299]

- ``astropy.vo``

  - Fixed ``format()`` compatibility with Python 2.6. [#2129]

  - Cone Search validation no longer raises ``ConeSearchError`` for positive RA.
    [#2240, #2242]

- ``astropy.wcs``

  - Fixed a bug where calling ``astropy.wcs.Wcsprm.sub`` with
    ``WCSSUB_CELESTIAL`` may cause memory corruption due to
    underallocation of a temporary buffer. [#2350]

  - Fixed a memory allocation bug in ``astropy.wcs.Wcsprm.sub`` and
    ``astropy.wcs.Wcsprm.copy``.  [#2439]

- Misc

  - Fixes for compatibility with Python 3.4. [#1945]

  - ``import astropy; astropy.test()`` now correctly uses the same test
    configuration as ``python setup.py test`` [#1811]


0.3.1 (2014-03-04)
------------------

Bug Fixes
^^^^^^^^^

- ``astropy.config``

  - Fixed a bug where ``ConfigurationItem.set_temp()`` does not reset to
    default value when exception is raised within ``with`` block. [#2117]

- ``astropy.convolution``

  - Fixed a bug where ``_truncation`` was left undefined for ``CustomKernel``.
    [#2016]

  - Fixed a bug with ``_normalization`` when ``CustomKernel`` input array
    sums to zero. [#2016]

- ``astropy.coordinates``

  - Fixed a bug where using ``==`` on two array coordinates wouldn't
    work. [#1832]

  - Fixed bug which caused ``len()`` not to work for coordinate objects and
    added a ``.shape`` property to get appropriately array-like behavior.
    [#1761, #2014]

  - Fixed a bug where sexagesimal notation would sometimes include
    exponential notation in the last field. [#1908, #1913]

  - ``CompositeStaticMatrixTransform`` no longer attempts to reference the
    undefined variable ``self.matrix`` during instantiation. [#1944]

  - Fixed pickling of ``Longitude``, ensuring ``wrap_angle`` is preserved
    [#1961]

  - Allow ``sep`` argument in ``Angle.to_string`` to be empty (resulting in no
    separators) [#1989]

- ``astropy.io.ascii``

  - Allow passing unicode delimiters when reading or writing tables.  The
    delimiter must be convertible to pure ASCII.  [#1949]

  - Fix a problem when reading a table and renaming the columns to names that
    already exist. [#1991]

- ``astropy.io.fits``

  - Ported all bug fixes from PyFITS 3.2.1.  See the PyFITS changelog at
    http://pyfits.readthedocs.org/en/v3.2.1/ [#2056]

- ``astropy.io.misc``

  - Fixed issues in the HDF5 Table reader/writer functions that occurred on
    Windows. [#2099]

- ``astropy.io.votable``

  - The ``write_null_values`` kwarg to ``VOTable.to_xml``, when set to `False`
    (the default) would produce non-standard VOTable files.  Therefore, this
    functionality has been replaced by a better understanding that knows which
    fields in a VOTable may be left empty (only ``char``, ``float`` and
    ``double`` in VOTable 1.1 and 1.2, and all fields in VOTable 1.3).  The
    kwarg is still accepted but it will be ignored, and a warning is emitted.
    [#1809]

  - Printing out a ``astropy.io.votable.tree.Table`` object using `repr` or
    `str` now uses the pretty formatting in ``astropy.table``, so it's possible
    to easily preview the contents of a ``VOTable``. [#1766]

- ``astropy.modeling``

  - Fixed bug in computation of model derivatives in ``LinearLSQFitter``.
    [#1903]

  - Raise a ``NotImplementedError`` when fitting composite models. [#1915]

  - Fixed bug in the computation of the ``Gaussian2D`` model. [#2038]

  - Fixed bug in the computation of the ``AiryDisk2D`` model. [#2093]

- ``astropy.sphinx``

  - Added slightly more useful debug info for AstropyAutosummary. [#2024]

- ``astropy.table``

  - The column string representation for n-dimensional cells with only
    one element has been fixed. [#1522]

  - Fix a problem that caused ``MaskedColumn.__getitem__`` to not preserve
    column metadata. [#1471, #1872]

  - With Numpy prior to version 1.6.2, tables with Unicode columns now
    sort correctly. [#1867]

  - ``astropy.table`` can now print out tables with Unicode columns containing
    non-ascii characters. [#1864]

  - Columns can now be named with Unicode strings, as long as they contain only
    ascii characters.  This makes using ``astropy.table`` easier on Python 2
    when ``from __future__ import unicode_literals`` is used. [#1864]

  - Allow pickling of ``Table``, ``Column``, and ``MaskedColumn`` objects. [#792]

  - Fix a problem where it was not possible to rename columns after sorting or
    adding a row. [#2039]

- ``astropy.time``

  - Fix a problem where scale conversion problem in TimeFromEpoch
    was not showing a useful error [#2046]

  - Fix a problem when converting to one of the formats ``unix``, ``cxcsec``,
    ``gps`` or ``plot_date`` when the time scale is ``UT1``, ``TDB`` or ``TCB``
    [#1732]

  - Ensure that ``delta_ut1_utc`` gets calculated when accessed directly,
    instead of failing and giving a rather obscure error message [#1925]

  - Fix a bug when computing the TDB to TT offset.  The transform routine was
    using meters instead of kilometers for the Earth vector.  [#1929]

  - Increase ``__array_priority__`` so that ``TimeDelta`` can convert itself
    to a ``Quantity`` also in reverse operations [#1940]

  - Correct hop list from TCG to TDB to ensure that conversion is
    possible [#2074]

- ``astropy.units``

  - ``Quantity`` initialisation rewritten for speed [#1775]

  - Fixed minor string formatting issue for dimensionless quantities. [#1772]

  - Fix error for inplace operations on non-contiguous quantities [#1834].

  - The definition of the unit ``bar`` has been corrected to "1e5
    Pascal" from "100 Pascal" [#1910]

  - For units that are close to known units, but not quite, for
    example due to differences in case, the exception will now include
    recommendations. [#1870]

  - The generic and FITS unit parsers now accept multiple slashes in
    the unit string.  There are multiple ways to interpret them, but
    the approach taken here is to convert "m/s/kg" to "m s-1 kg-1".
    Multiple slashes are accepted, but discouraged, by the FITS
    standard, due to the ambiguity of parsing, so a warning is raised
    when it is encountered. [#1911]

  - The use of "angstrom" (with a lower case "a") is now accepted in FITS unit
    strings, since it is in common usage.  However, since it is not officially
    part of the FITS standard, a warning will be issued when it is encountered.
    [#1911]

  - Pickling unrecognized units will not raise a ``AttributeError``. [#2047]

  - ``astropy.units`` now correctly preserves the precision of
    fractional powers. [#2070]

  - If a ``Unit`` or ``Quantity`` is raised to a floating point power
    that is very close to a rational number with a denominator less
    than or equal to 10, it is converted to a ``Fraction`` object to
    preserve its precision through complex unit conversion operations.
    [#2070]

- ``astropy.utils``

  - Fixed crash in ``timer.RunTimePredictor.do_fit``. [#1905]

  - Fixed ``astropy.utils.compat.argparse`` for Python 3.1. [#2017]

- ``astropy.wcs``

  - ``astropy.wcs.WCS``, ``astropy.wcs.WCS.fix`` and
    ``astropy.wcs.find_all_wcs`` now have a ``translate_units`` keyword
    argument that is passed down to ``astropy.wcs.Wcsprm.fix``.  This can be
    used to specify any unsafe translations of units from rarely used ones to
    more commonly used ones.

    Although ``"S"`` is commonly used to represent seconds, its translation to
    ``"s"`` is potentially unsafe since the standard recognizes ``"S"``
    formally as Siemens, however rarely that may be used.  The same applies to
    ``"H"`` for hours (Henry), and ``"D"`` for days (Debye).

    When these sorts of changes are performed, a warning is emitted.
    [#1854]

  - When a unit is "fixed" by ``astropy.wcs.WCS.fix`` or
    ``astropy.wcs.Wcsprm.unitfix``, it now correctly reports the ``CUNIT``
    field that was changed. [#1854]

  - ``astropy.wcs.Wcs.printwcs`` will no longer warn that ``cdelt`` is being
    ignored when none was present in the FITS file. [#1845]

  - ``astropy.wcs.Wcsprm.set`` is called from within the ``astropy.wcs.WCS``
    constructor, therefore any invalid information in the keywords will be
    raised from the constructor, rather than on a subsequent call to a
    transformation method. [#1918]

  - Fix a memory corruption bug when using ``astropy.wcs.Wcs.sub`` with
    ``astropy.wcs.WCSSUB_CELESTIAL``. [#1960]

  - Fixed the ``AttributeError`` exception that was raised when using
    ``astropy.wcs.WCS.footprint_to_file``. [#1912]

  - Fixed a ``NameError`` exception that was raised when using
    ``astropy.wcs.validate`` or the ``wcslint`` script. [#2053]

  - Fixed a bug where named WCSes may be erroneously reported as ``' '`` when
    using ``astropy.wcs.validate`` or the ``wcslint`` script. [#2053]

  - Fixed a bug where error messages about incorrect header keywords
    may not be propagated correctly, resulting in a "NULL error object
    in wcslib" message. [#2106]

- Misc

  - There are a number of improvements to make Astropy work better on big
    endian platforms, such as MIPS, PPC, s390x and SPARC. [#1849]

  - The test suite will now raise exceptions when a deprecated feature of
    Python or Numpy is used.  [#1948]

Other Changes and Additions
^^^^^^^^^^^^^^^^^^^^^^^^^^^

- A new function, ``astropy.wcs.get_include``, has been added to get the
  location of the ``astropy.wcs`` C header files. [#1755]

- The doctests in the ``.rst`` files in the ``docs`` folder are now
  tested along with the other unit tests.  This is in addition to the
  testing of doctests in docstrings that was already being performed.
  See ``docs/development/testguide.rst`` for more information. [#1771]

- Fix a problem where import fails on Python 3 if setup.py exists
  in current directory. [#1877]


0.3 (2013-11-20)
----------------

New Features
^^^^^^^^^^^^

- General

  - A top-level configuration item, ``unicode_output`` has been added to
    control whether the Unicode string representation of certain
    objects will contain Unicode characters.  For example, when
    ``use_unicode`` is `False` (default)::

        >>> from astropy import units as u
        >>> print(unicode(u.degree))
        deg

    When ``use_unicode`` is `True`::

        >>> from astropy import units as u
        >>> print(unicode(u.degree))
        °

    See `handling-unicode
    <http://docs.astropy.org/en/v0.3/development/codeguide.html#unicode-guidelines>`_
    for more information. [#1441]

    - ``astropy.utils.misc.find_api_page`` is now imported into the top-level.
      This allows usage like ``astropy.find_api_page(astropy.units.Quantity)``.
      [#1779]

- ``astropy.convolution``

  - New class-based system for generating kernels, replacing ``make_kernel``.
    [#1255] The ``astropy.nddata.convolution`` sub-package has now been moved
    to ``astropy.convolution``. [#1451]

- ``astropy.coordinates``

  - Two classes ``astropy.coordinates.Longitude`` and
    ``astropy.coordinates.Latitude`` have been added.  These are derived from
    the new ``Angle`` class and used for all longitude-like (RA, azimuth,
    galactic L) and latitude-like coordinates (Dec, elevation, galactic B)
    respectively.  The ``Longitude`` class provides auto-wrapping capability
    and ``Latitude`` performs bounds checking.

  - ``astropy.coordinates.Distance`` supports conversion to and from distance
    modulii. [#1472]

  - ``astropy.coordinates.SphericalCoordinateBase`` and derived classes now
    support arrays of coordinates, enabling large speed-ups for some operations
    on multiple coordinates at the same time. These coordinates can also be
    indexed using standard slicing or any Numpy-compatible indexing. [#1535,
    #1615]

  - Array coordinates can be matched to other array coordinates, finding the
    closest matches between the two sets of coordinates (see the
    ``astropy.coordinates.matching.match_coordinates_3d`` and
    ``astropy.coordinates.matching.match_coordinates_sky`` functions). [#1535]

- ``astropy.cosmology``

  - Added support for including massive Neutrinos in the cosmology classes. The
    Planck (2013) cosmology has been updated to use this. [#1364]

  - Calculations now use and return ``Quantity`` objects where appropriate.
    [#1237]

- ``astropy.io.ascii``

  - Added support for writing IPAC format tables [#1152].

- ``astropy.io.fits``

  - Added initial support for table columns containing pseudo-unsigned
    integers.  This is currently enabled by using the ``uint=True`` option when
    opening files; any table columns with the correct BZERO value will be
    interpreted and returned as arrays of unsigned integers. [#906]

  - Upgraded vendored copy of CFITSIO to v3.35, though backwards compatibility
    back to version v3.28 is maintained.

  - Added support for reading and writing tables using the Q format for columns.
    The Q format is identical to the P format (variable-length arrays) except
    that it uses 64-bit integers for the data descriptors, allowing more than
    4 GB of variable-length array data in a single table.

  - Some refactoring of the table and ``FITS_rec`` modules in order to better
    separate the details of the FITS binary and ASCII table data structures from
    the HDU data structures that encapsulate them.  Most of these changes should
    not be apparent to users (but see API Changes below).

- ``astropy.io.votable``

  - Updated to support the VOTable 1.3 draft. [#433]

  - Added the ability to look up and group elements by their utype attribute.
    [#622]

  - The format of the units of a VOTable file can be specified using the
    ``unit_format`` parameter.  Note that units are still always written out
    using the CDS format, to ensure compatibility with the standard.

- ``astropy.modeling``

  - Added a new framework for representing and evaluating mathematical models
    and for fitting data to models.  See "What's New in Astropy 0.3" in the
    documentation for further details. [#493]

- ``astropy.stats``

  - Added robust statistics functions
    ``astropy.stats.funcs.median_absolute_deviation``,
    ``astropy.stats.funcs.biweight_location``, and
    ``astropy.stats.funcs.biweight_midvariance``. [#621]

  - Added ``astropy.stats.funcs.signal_to_noise_oir_ccd`` for computing the
    signal to noise ratio for source being observed in the optical/IR using a
    CCD. [#870]

  - Add ``axis=int`` option to ``stropy.stats.funcs.sigma_clip`` to allow
    clipping along a given axis for multidimensional data. [#1083]

- ``astropy.table``

  - New columns can be added to a table via assignment to a non-existing
    column by name. [#726]

  - Added ``join`` function to perform a database-like join on two tables. This
    includes support for inner, left, right, and outer joins as well as
    metadata merging.  [#903]

  - Added ``hstack`` and ``vstack`` functions to stack two or more tables.
    [#937]

  - Tables now have a ``.copy`` method and include support for ``copy`` and
    ``deepcopy``. [#1208]

  - Added support for selecting and manipulating groups within a table with
    a database style ``group_by`` method. [#1424]

  - Table ``read`` and ``write`` functions now include rudimentary support
    reading and writing of FITS tables via the unified reading/writing
    interface. [#591]

  - The ``units`` and ``dtypes`` attributes and keyword arguments in Column,
    MaskedColumn, Row, and Table are now deprecated in favor of the
    single-tense ``unit`` and ``dtype``. [#1174]

  - Setting a column from a Quantity now correctly sets the unit on the Column
    object. [#732]

  - Add ``remove_row`` and ``remove_rows`` to remove table rows. [#1230]

  - Added a new ``Table.show_in_browser`` method that opens a web browser
    and displays the table rendered as HTML. [#1342]

  - New tables can now be instantiated using a single row from an existing
    table. [#1417]

- ``astropy.time``

  - New ``Time`` objects can be instantiated from existing ``Time`` objects
    (but with different format, scale, etc.) [#889]

  - Added a ``Time.now`` classmethod that returns the current UTC time,
    similarly to Python's ``datetime.now``. [#1061]

  - Update internal time manipulations so that arithmetic with Time and
    TimeDelta objects maintains sub-nanosecond precision over a time span
    longer than the age of the universe. [#1189]

  - Use ``astropy.utils.iers`` to provide ``delta_ut1_utc``, so that
    automatic calculation of UT1 becomes possible. [#1145]

  - Add ``datetime`` format which allows converting to and from standard
    library ``datetime.datetime`` objects. [#860]

  - Add ``plot_date`` format which allows converting to and from the date
    representation used when plotting dates with matplotlib via the
    ``matplotlib.pyplot.plot_date`` function. [#860]

  - Add ``gps`` format (seconds since 1980-01-01 00:00:00 UTC,
    including leap seconds) [#1164]

  - Add array indexing to Time objects [#1132]

  - Allow for arithmetic of multi-element and single-element Time and TimeDelta
    objects. [#1081]

  - Allow multiplication and division of TimeDelta objects by
    constants and arrays, as well as changing sign (negation) and
    taking the absolute value of TimeDelta objects. [#1082]

  - Allow comparisons of Time and TimeDelta objects. [#1171]

  - Support interaction of Time and Quantity objects that represent a time
    interval. [#1431]

- ``astropy.units``

  - Added parallax equivalency for length-angle. [#985]

  - Added mass-energy equivalency. [#1333]

  - Added a new-style format method which will use format specifiers
    (like ``0.03f``) in new-style format strings for the Quantity's value.
    Specifiers which can't be applied to the value will fall back to the
    entire string representation of the quantity. [#1383]

  - Added support for complex number values in quantities. [#1384]

  - Added new spectroscopic equivalencies for velocity conversions
    (relativistic, optical, and radio conventions are supported) [#1200]

  - The ``spectral`` equivalency now also handles wave number.

  - The ``spectral_density`` equivalency now also accepts a Quantity for the
    frequency or wavelength. It also handles additional flux units.

  - Added Brightness Temperature (antenna gain) equivalency for conversion
    between :math:`T_B` and flux density. [#1327]

  - Added percent unit, and allowed any string containing just a number to be
    interpreted as a scaled dimensionless unit. [#1409]

  - New-style format strings can be used to set the unit output format.  For
    example, ``"{0:latex}".format(u.km)`` will print with the latex formatter.
    [#1462]

  - The ``Unit.is_equivalent`` method can now take a tuple. In this case, the
    method returns ``True`` if the unit is equivalent to any of the units
    listed in the tuple. [#1521]

  - ``def_unit`` can now take a 2-tuple of names of the form (short, long),
    where each entry is a list.  This allows for handling strange units that
    might have multiple short names. [#1543]

  - Added ``dimensionless_angles`` equivalency, which allows conversion of any
    power of radian to dimensionless. [#1161]

  - Added the ability to enable set of units, or equivalencies that are used by
    default.  Also provided context managers for these cases. [#1268]

  - Imperial units are disabled by default. [#1593, #1662]

  - Added an ``astropy.units.add_enabled_units`` context manager, which allows
    creating a temporary context with additional units temporarily enabled in
    the global units namespace. [#1662]

  - ``Unit`` instances now have ``.si`` and ``.cgs`` properties a la
    ``Quantity``.  These serve as shortcuts for ``Unit.to_system(cgs)[0]``
    etc. [#1610]

- ``astropy.vo``

  - New package added to support Virtual Observatory Simple Cone Search query
    and service validation. [#552]

- ``astropy.wcs``

  - Fixed attribute error in ``astropy.wcs.Wcsprm`` (lattype->lattyp) [#1463]

  - Included a new command-line script called ``wcslint`` and accompanying API
    for validating the WCS in a given FITS file or header. [#580]

  - Upgraded included version of WCSLIB to 4.19.

- ``astropy.utils``

  - Added a new set of utilities in ``astropy.utils.timer`` for analyzing the
    runtime of functions and making runtime predections for larger inputs.
    [#743]

  - ``ProgressBar`` and ``Spinner`` classes can now be used directly to return
    generator expressions. [#771]

  - Added ``astropy.utils.iers`` which allows reading in of IERS A or IERS B
    bulletins and interpolation in UT1-UTC.

  - Added a function ``astropy.utils.find_api_page``--given a class or object
    from the ``astropy`` package, this will open that class's API documentation
    in a web browser. [#663]

  - Data download functions such as ``download_file`` now accept a
    ``show_progress`` argument to suppress console output, and a ``timeout``
    argument. [#865, #1258]

- ``astropy.extern.six``

  - Added `six <https://pypi.python.org/pypi/six/>`_ for python2/python3
    compatibility

- Astropy now uses the ERFA library instead of the IAU SOFA library for
  fundamental time transformation routines.  The ERFA library is derived, with
  permission, from the IAU SOFA library but is distributed under a BSD license.
  See ``license/ERFA.rst`` for details. [#1293]

- ``astropy.logger``

  - The Astropy logger now no longer catches exceptions by default, and also
    only captures warnings emitted by Astropy itself (prior to this change,
    following an import of Astropy, any warning got re-directed through the
    Astropy logger). Logging to the Astropy log file has also been disabled by
    default. However, users of Astropy 0.2 will likely still see the previous
    behavior with Astropy 0.3 for exceptions and logging to file since the
    default configuration file installed by 0.2 set the exception logging to be
    on by default. To get the new behavior, set the ``log_exceptions`` and
    ``log_to_file`` configuration items to ``False`` in the ``astropy.cfg``
    file. [#1331]

API Changes
^^^^^^^^^^^

- General

  - The configuration option ``utils.console.use_unicode`` has been
    moved to the top level and renamed to ``unicode_output``.  It now
    not only affects console widgets, such as progress bars, but also
    controls whether calling `unicode` on certain classes will return a
    string containing unicode characters.

- ``astropy.coordinates``

  - The ``astropy.coordinates.Angle`` class is now a subclass of
    ``astropy.units.Quantity``. This means it has all of the methods of a
    `numpy.ndarray`. [#1006]

  - The ``astropy.coordinates.Distance`` class is now a subclass of
    ``astropy.units.Quantity``. This means it has all of the methods of a
    `numpy.ndarray`. [#1472]

    - All angular units are now supported, not just ``radian``, ``degree`` and
      ``hour``, but now ``arcsecond`` and ``arcminute`` as well.  The object
      will retain its native unit, so when printing out a value initially
      provided in hours, its ``to_string()`` will, by default, also be
      expressed in hours.

    - The ``Angle`` class now supports arrays of angles.

    - To be consistent with ``units.Unit``, ``Angle.format`` has been
      deprecated and renamed to ``Angle.to_string``.

    - To be consistent with ``astropy.units``, all plural forms of unit names
      have been removed.  Therefore, the following properties of
      ``astropy.coordinates.Angle`` should be renamed:

      - ``radians`` -> ``radian``
      - ``degrees`` -> ``degree``
      - ``hours`` -> ``hour``

    - Multiplication and division of two ``Angle`` objects used to raise
      ``NotImplementedError``.  Now they raise ``TypeError``.

  - The ``astropy.coordinates.Angle`` class no longer has a ``bounds``
    attribute so there is no bounds-checking or auto-wrapping at this level.
    This allows ``Angle`` objects to be used in arbitrary arithmetic
    expressions (e.g. coordinate distance computation).

  - The ``astropy.coordinates.RA`` and ``astropy.coordinates.Dec`` classes have
    been removed and replaced with ``astropy.coordinates.Longitude`` and
    ``astropy.coordinates.Latitude`` respectively.  These are now used for the
    components of Galactic and Horizontal (Alt-Az) coordinates as well instead
    of plain ``Angle`` objects.

  - ``astropy.coordinates.angles.rotation_matrix`` and
    ``astropy.coordinates.angles.angle_axis`` now take a ``unit`` kwarg instead
    of ``degrees`` kwarg to specify the units of the angles.
    ``rotation_matrix`` will also take the unit from the given ``Angle`` object
    if no unit is provided.

  - The ``AngularSeparation`` class has been removed.  The output of the
    coordinates ``separation()`` method is now an
    ``astropy.coordinates.Angle``.  [#1007]

  - The coordinate classes have been renamed in a way that remove the
    ``Coordinates`` at the end of the class names.  E.g., ``ICRSCoordinates``
    from previous versions is now called ``ICRS``. [#1614]

  - ``HorizontalCoordinates`` are now named ``AltAz``, to reflect more common
    terminology.

- ``astropy.cosmology``

  - The Planck (2013) cosmology will likely give slightly different (and more
    accurate) results due to the inclusion of Neutrino masses. [#1364]

  - Cosmology class properties now return ``Quantity`` objects instead of
    simple floating-point values. [#1237]

  - The names of cosmology instances are now truly optional, and are set to
    ``None`` rather than the name of the class if the user does not provide
    them.  [#1705]

- ``astropy.io.ascii``

  - In the ``read`` method of ``astropy.io.ascii``, empty column values in an
    ASCII table are now treated as missing values instead of the previous
    treatment as a zero-length string "".  This now corresponds to the behavior
    of other table readers like ``numpy.genfromtxt``.  To restore the previous
    behavior set ``fill_values=None`` in the call to ``ascii.read()``. [#919]

  - The ``read`` and ``write`` methods of ``astropy.io.ascii`` now have a
    ``format`` argument for specifying the file format.  This is the preferred
    way to choose the format instead of the ``Reader`` and ``Writer``
    arguments. [#961]

  - The ``include_names`` and ``exclude_names`` arguments were removed from
    the ``BaseHeader`` initializer, and now instead handled by the reader and
    writer classes directly. [#1350]

  - Allow numeric and otherwise unusual column names when reading a table
    where the ``format`` argument is specified, but other format details such
    as the delimiter or quote character are being guessed. [#1692]

  - When reading an ASCII table using the ``Table.read()`` method, the default
    has changed from ``guess=False`` to ``guess=True`` to allow auto-detection
    of file format.  This matches the default behavior of ``ascii.read()``.

- ``astropy.io.fits``

  - The ``astropy.io.fits.new_table`` function is marked "pending deprecation".
    This does not mean it will be removed outright or that its functionality
    has changed.  It will likely be replaced in the future for a function with
    similar, if not subtly different functionality.  A better, if not slightly
    more verbose approach is to use ``pyfits.FITS_rec.from_columns`` to create
    a new ``FITS_rec`` table--this has the same interface as
    ``pyfits.new_table``.  The difference is that it returns a plan
    ``FITS_rec`` array, and not an HDU instance.  This ``FITS_rec`` object can
    then be used as the data argument in the constructors for ``BinTableHDU``
    (for binary tables) or ``TableHDU`` (for ASCII tables).  This is analogous
    to creating an ``ImageHDU`` by passing in an image array.
    ``pyfits.FITS_rec.from_columns`` is just a simpler way of creating a
    FITS-compatible recarray from a FITS column specification.

  - The ``updateHeader``, ``updateHeaderData``, and ``updateCompressedData``
    methods of the ``CompDataHDU`` class are pending deprecation and moved to
    internal methods.  The operation of these methods depended too much on
    internal state to be used safely by users; instead they are invoked
    automatically in the appropriate places when reading/writing compressed
    image HDUs.

  - The ``CompDataHDU.compData`` attribute is pending deprecation in favor of
    the clearer and more PEP-8 compatible ``CompDataHDU.compressed_data``.

  - The constructor for ``CompDataHDU`` has been changed to accept new keyword
    arguments.  The new keyword arguments are essentially the same, but are in
    underscore_separated format rather than camelCase format.  The old
    arguments are still pending deprecation.

  - The internal attributes of HDU classes ``_hdrLoc``, ``_datLoc``, and
    ``_datSpan`` have been replaced with ``_header_offset``, ``_data_offset``,
    and ``_data_size`` respectively.  The old attribute names are still pending
    deprecation.  This should only be of interest to advanced users who have
    created their own HDU subclasses.

  - The following previously deprecated functions and methods have been removed
    entirely: ``createCard``, ``createCardFromString``, ``upperKey``,
    ``ColDefs.data``, ``setExtensionNameCaseSensitive``, ``_File.getfile``,
    ``_TableBaseHDU.get_coldefs``, ``Header.has_key``, ``Header.ascardlist``.

  - Interfaces that were pending deprecation are now fully deprecated.  These
    include: ``create_card``, ``create_card_from_string``, ``upper_key``,
    ``Header.get_history``, and ``Header.get_comment``.

  - The ``.name`` attribute on HDUs is now directly tied to the HDU's header, so
    that if ``.header['EXTNAME']`` changes so does ``.name`` and vice-versa.

- ``astropy.io.registry``

  - Identifier functions for reading/writing Table and NDData objects should
    now accept ``(origin, *args, **kwargs)`` instead of ``(origin, args,
    kwargs)``. [#591]

  - Added a new ``astropy.io.registry.get_formats`` function for listing
    registered I/O formats and details about the their readers/writers. [#1669]

- ``astropy.io.votable``

  - Added a new option ``use_names_over_ids`` option to use when converting
    from VOTable objects to Astropy Tables. This can prevent a situation where
    column names are not preserved when converting from a VOTable. [#609]

- ``astropy.nddata``

  - The ``astropy.nddata.convolution`` sub-package has now been moved to
    ``astropy.convolution``, and the ``make_kernel`` function has been removed.
    (the kernel classes should be used instead) [#1451]

- ``astropy.stats.funcs``

  - For ``sigma_clip``, the ``maout`` optional parameter has been removed, and
    the function now always returns a masked array.  A new boolean parameter
    ``copy`` can be used to indicated whether the input data should be copied
    (``copy=True``, default) or used by reference (``copy=False``) in the
    output masked array. [#1083]

- ``astropy.table``

  - The first argument to the ``Column`` and ``MaskedColumn`` classes is now
    the data array--the ``name`` argument has been changed to an optional
    keyword argument. [#840]

  - Added support for instantiating a ``Table`` from a list of dict, each one
    representing a single row with the keys mapping to column names. [#901]

  - The plural 'units' and 'dtypes' have been switched to 'unit' and 'dtype'
    where appropriate. The original attributes are still present in this
    version as deprecated attributes, but will be removed in the next version.
    [#1174]

  - The ``copy`` methods of ``Column`` and ``MaskedColumn`` were changed so
    that the first argument is now ``order='C'``.  This is required for
    compatibility with Numpy 1.8 which is currently in development. [#1250]

  - Comparing a column (with == or !=) to a scalar, an array, or another column
    now always returns a boolean Numpy array (which is a masked array if either
    of the arguments in the comparison was masked). This is in contrast to the
    previous behavior, which in some cases returned a boolean Numpy array, and
    in some cases returned a boolean Column object. [#1446]

- ``astropy.time``

  - For consistency with ``Quantity``, the attributes ``val`` and
    ``is_scalar`` have been renamed to ``value`` and ``isscalar``,
    respectively, and the attribute ``vals`` has been dropped. [#767]

  - The double-float64 internal representation of time is used more
    efficiently to enable better accuracy. [#366]

  - Format and scale arguments are now allowed to be case-insensitive. [#1128]

- ``astropy.units``

  - The ``Quantity`` class now inherits from the Numpy array class, and
    includes the following API changes [#929]:

    - Using ``float(...)``, ``int(...)``, and ``long(...)`` on a quantity will
      now only work if the quantity is dimensionless and unscaled.

    - All Numpy ufuncs should now treat units correctly (or raise an exception
      if not supported), rather than extract the value of quantities and
      operate on this, emitting a warning about the implicit loss of units.

    - When using relevant Numpy ufuncs on dimensionless quantities (e.g.
      ``np.exp(h * nu / (k_B * T))``), or combining dimensionless quantities
      with Python scalars or plain Numpy arrays ``1 + v / c``, the
      dimensionless Quantity will automatically be converted to an unscaled
      dimensionless Quantity.

    - When initializing a quantity from a value with no unit, it is now set to
      be dimensionless and unscaled by default. When initializing a Quantity
      from another Quantity and with no unit specified in the initializer, the
      unit is now taken from the unit of the Quantity being initialized from.

  - Strings are no longer allowed as the values for Quantities. [#1005]

  - Quantities are always comparable with zero regardless of their units.
    [#1254]

  - The exception ``astropy.units.UnitsException`` has been renamed to
    ``astropy.units.UnitsError`` to be more consistent with the naming
    of built-in Python exceptions. [#1406]

  - Multiplication with and division by a string now always returns a Unit
    (rather than a Quantity when the string was first) [#1408]

  - Imperial units are disabled by default.

- ``astropy.wcs``

  - For those including the ``astropy.wcs`` C headers in their project, they
    should now include it as:

       #include "astropy_wcs/astropy_wcs_api.h"

    instead of:

       #include "astropy_wcs_api.h"

    [#1631]

- The ``--enable-legacy`` option for ``setup.py`` has been removed. [#1493]

Bug Fixes
^^^^^^^^^

- ``astropy.io.ascii``

  - The ``write()`` function was ignoring the ``fill_values`` argument. [#910]

  - Fixed an issue in ``DefaultSplitter.join`` where the delimiter attribute
    was ignored when writing the CSV. [#1020]

  - Fixed writing of IPAC tables containing null values. [#1366]

  - When a table with no header row was read without specifying the format and
    using the ``names`` argument, then the first row could be dropped. [#1692]

- ``astropy.io.fits``

  - Binary tables containing compressed images may, optionally, contain other
    columns unrelated to the tile compression convention. Although this is an
    uncommon use case, it is permitted by the standard.

  - Reworked some of the file I/O routines to allow simpler, more consistent
    mapping between OS-level file modes ('rb', 'wb', 'ab', etc.) and the more
    "PyFITS-specific" modes used by PyFITS like "readonly" and "update".  That
    is, if reading a FITS file from an open file object, it doesn't matter as
    much what "mode" it was opened in so long as it has the right capabilities
    (read/write/etc.)  Also works around bugs in the Python io module in 2.6+
    with regard to file modes.

  - Fixed a long-standing issue where writing binary tables did not correctly
    write the TFORMn keywords for variable-length array columns (they omitted
    the max array length parameter of the format).  This was thought fixed in
    an earlier version, but it was only fixed for compressed image HDUs and
    not for binary tables in general.

- ``astropy.nddata``

  - Fixed crash when trying to multiple or divide ``NDData`` objects with
    uncertainties. [#1547]

- ``astropy.table``

  - Using a list of strings to index a table now correctly returns a new table
    with the columns named in the list. [#1454]

  - Inequality operators now work properly with ``Column`` objects. [#1685]

- ``astropy.time``

  - ``Time`` scale and format attributes are now shown when calling ``dir()``
    on a ``Time`` object. [#1130]

- ``astropy.wcs``

  - Fixed assignment to string-like WCS attributes on Python 3. [#956]

- ``astropy.units``

  - Fixed a bug that caused the order of multiplication/division of plain
    Numpy arrays with Quantities to matter (i.e. if the plain array comes
    first the units were not preserved in the output). [#899]

  - Directly instantiated ``CompositeUnits`` were made printable without
    crashing. [#1576]

- Misc

  - Fixed various modules that hard-coded ``sys.stdout`` as default arguments
    to functions at import time, rather than using the runtime value of
    ``sys.stdout``. [#1648]

  - Minor documentation fixes and enhancements [#922, #1034, #1210, #1217,
    #1491, #1492, #1498, #1582, #1608, #1621, #1646, #1670, #1756]

  - Fixed a crash that could sometimes occur when running the test suite on
    systems with platform names containing non-ASCII characters. [#1698]

Other Changes and Additions
^^^^^^^^^^^^^^^^^^^^^^^^^^^

- General

  - Astropy now follows the PSF Code of Conduct. [#1216]

  - Astropy's test suite now tests all doctests in inline docstrings.  Support
    for running doctests in the reST documentation is planned to follow in
    v0.3.1.

  - Astropy's test suite can be run on multiple CPUs in parallel, often
    greatly improving runtime, using the ``--parallel`` option. [#1040]

  - A warning is now issued when using Astropy with Numpy < 1.5--much of
    Astropy may still work in this case but it shouldn't be expected to
    either. [#1479]

  - Added automatic download/build/installation of Numpy during Astropy
    installation if not already found. [#1483]

  - Handling of metadata for the ``NDData`` and ``Table`` classes has been
    unified by way of a common ``MetaData`` descriptor--it allows instantiating
    an object with metadata of any mapping type, and subsequently prevents
    replacing the mapping stored in the ``.meta`` attribute (only direct
    updates to that object are allowed). [#1686]

- ``astropy.coordinates``

  - Angles containing out of bounds minutes or seconds (e.g. 60) can be
    parsed--the value modulo 60 is used with carry to the hours/minutes, and a
    warning is issued rather than raising an exception. [#990]

- ``astropy.io.fits``

  - The new compression code also adds support for the ZQUANTIZ and ZDITHER0
    keywords added in more recent versions of this FITS Tile Compression spec.
    This includes support for lossless compression with GZIP. (#198) By default
    no dithering is used, but the ``SUBTRACTIVE_DITHER_1`` and
    ``SUBTRACTIVE_DITHER_2`` methods can be enabled by passing the correct
    constants to the ``quantize_method`` argument to the ``CompImageHDU``
    constructor.  A seed can be manually specified, or automatically generated
    using either the system clock or checksum-based methods via the
    ``dither_seed`` argument.  See the documentation for ``CompImageHDU`` for
    more details.

  - Images compressed with the Tile Compression standard can now be larger than
    4 GB through support of the Q format.

  - All HDUs now have a ``.ver`` ``.level`` attribute that returns the value of
    the EXTVAL and EXTLEVEL keywords from that HDU's header, if the exist.
    This was added for consistency with the ``.name`` attribute which returns
    the EXTNAME value from the header.

  - Then ``Column`` and ``ColDefs`` classes have new ``.dtype`` attributes
    which give the Numpy dtype for the column data in the first case, and the
    full Numpy compound dtype for each table row in the latter case.

  - There was an issue where new tables created defaulted the values in all
    string columns to '0.0'.  Now string columns are filled with empty strings
    by default--this seems a less surprising default, but it may cause
    differences with tables created with older versions of PyFITS or Astropy.

- ``astropy.io.misc``

  - The HDF5 reader can now refer to groups in the path as well as datasets;
    if given a group, the first dataset in that group is read. [#1159]

- ``astropy.nddata``

  - ``NDData`` objects have more helpful, though still rudimentary ``__str__`
    and ``__repr__`` displays. [#1313]

- ``astropy.units``

  - Added 'cycle' unit. [#1160]

  - Extended units supported by the CDS formatter/parser. [#1468]

  - Added unicode an LaTeX symbols for liter. [#1618]

- ``astropy.wcs``

  - Redundant SCAMP distortion parameters are removed with SIP distortions are
    also present. [#1278]

  - Added iterative implementation of ``all_world2pix`` that can be reliably
    inverted. [#1281]


0.2.5 (2013-10-25)
------------------

Bug Fixes
^^^^^^^^^

- ``astropy.coordinates``

  - Fixed incorrect string formatting of Angles using ``precision=0``. [#1319]

  - Fixed string formatting of Angles using ``decimal=True`` which ignored the
    ``precision`` argument. [#1323]

  - Fixed parsing of format strings using appropriate unicode characters
    instead of the ASCII ``-`` for minus signs. [#1429]

- ``astropy.io.ascii``

  - Fixed a crash in the IPAC table reader when the ``include/exclude_names``
    option is set. [#1348]

  - Fixed writing AASTex tables to honor the ``tabletype`` option. [#1372]

- ``astropy.io.fits``

  - Improved round-tripping and preservation of manually assigned column
    attributes (``TNULLn``, ``TSCALn``, etc.) in table HDU headers. (Note: This
    issue was previously reported as fixed in Astropy v0.2.2 by mistake; it is
    not fixed until v0.3.) [#996]

  - Fixed a bug that could cause a segfault when trying to decompress an
    compressed HDU whose contents are truncated (due to a corrupt file, for
    example). This still causes a Python traceback but better that than a
    segfault. [#1332]

  - Newly created ``CompImageHDU`` HDUs use the correct value of the
    ``DEFAULT_COMPRESSION_TYPE`` module-level constant instead of hard-coding
    "RICE_1" in the header.

  - Fixed a corner case where when extra memory is allocated to compress an
    image, it could lead to unnecessary in-memory copying of the compressed
    image data and a possible memory leak through Numpy.

  - Fixed a bug where assigning from an mmap'd array in one FITS file over
    the old (also mmap'd) array in another FITS file failed to update the
    destination file. Corresponds to PyFITS issue 25.

  - Some miscellaneous documentation fixes.

- ``astropy.io.votable``

  - Added a warning for when a VOTable 1.2 file contains no ``RESOURCES``
    elements (at least one should be present). [#1337]

  - Fixed a test failure specific to MIPS architecture caused by an errant
    floating point warning. [#1179]

- ``astropy.nddata.convolution``

  - Prevented in-place modification of the input arrays to ``convolve()``.
    [#1153]

- ``astropy.table``

  - Added HTML escaping for string values in tables when outputting the table
    as HTML. [#1347]

  - Added a workaround in a bug in Numpy that could cause a crash when
    accessing a table row in a masked table containing ``dtype=object``
    columns. [#1229]

  - Fixed an issue similar to the one in #1229, but specific to unmasked
    tables. [#1403]

- ``astropy.units``

  - Improved error handling for unparseable units and fixed parsing CDS units
    without mantissas in the exponent. [#1288]

  - Added a physical type for spectral flux density. [#1410]

  - Normalized conversions that should result in a scale of exactly 1.0 to
    round off slight floating point imprecisions. [#1407]

  - Added support in the CDS unit parser/formatter for unusual unit prefixes
    that are nonetheless required to be supported by that convention. [#1426]

  - Fixed the parsing of ``sqrt()`` in unit format strings which was returning
    ``unit ** 2`` instead of ``unit ** 0.5``. [#1458]

- ``astropy.wcs``

  - When passing a single array to the wcs transformation functions,
    (``astropy.wcs.Wcs.all_pix2world``, etc.), its second dimension must now
    exactly match the number of dimensions in the transformation. [#1395]

  - Improved error message when incorrect arguments are passed to
    ``WCS.wcs_world2pix``. [#1394]

  - Fixed a crash when trying to read WCS from FITS headers on Python 3.3
    in Windows. [#1363]

  - Only headers that are required as part of the WCSLIB C API are installed
    by the package, per request of system packagers. [#1666]

- Misc

  - Fixed crash when the ``COLUMNS`` environment variable is set to a
    non-integer value. [#1291]

  - Fixed a bug in ``ProgressBar.map`` where ``multiprocess=True`` could cause
    it to hang on waiting for the process pool to be destroyed. [#1381]

  - Fixed a crash on Python 3.2 when affiliated packages try to use the
    ``astropy.utils.data.get_pkg_data_*`` functions. [#1256]

  - Fixed a minor path normalization issue that could occur on Windows in
    ``astropy.utils.data.get_pkg_data_filename``. [#1444]

  - Fixed an annoyance where configuration items intended only for testing
    showed up in users' astropy.cfg files. [#1477]

  - Prevented crashes in exception logging in unusual cases where no traceback
    is associated with the exception. [#1518]

  - Fixed a crash when running the tests in unusual environments where
    ``sys.stdout.encoding`` is ``None``. [#1530]

  - Miscellaneous documentation fixes and improvements [#1308, #1317, #1377,
    #1393, #1362, #1516]

Other Changes and Additions
^^^^^^^^^^^^^^^^^^^^^^^^^^^

- Astropy installation now requests setuptools >= 0.7 during build/installation
  if neither distribute or setuptools >= 0.7 is already installed.  In other
  words, if ``import setuptools`` fails, ``ez_setup.py`` is used to bootstrap
  the latest setuptools (rather than using ``distribute_setup.py`` to bootstrap
  the now obsolete distribute package). [#1197]

- When importing Astropy from a source checkout without having built the
  extension modules first an ``ImportError`` is raised rather than a
  ``SystemExit`` exception. [#1269]


0.2.4 (2013-07-24)
------------------

Bug Fixes
^^^^^^^^^

- ``astropy.coordinates``

  - Fixed the angle parser to support parsing the string "1 degree". [#1168]

- ``astropy.cosmology``

  - Fixed a crash in the ``comoving_volume`` method on non-flat cosmologies
    when passing it an array of redshifts.

- ``astropy.io.ascii``

  - Fixed a bug that prevented saving changes to the comment symbol when
    writing changes to a table. [#1167]

- ``astropy.io.fits``

  - Added a workaround for a bug in 64-bit OSX that could cause truncation when
    writing files greater than 2^32 bytes in size. [#839]

- ``astropy.io.votable``

  - Fixed incorrect reading of tables containing multiple ``<RESOURCE>``
    elements. [#1223]

- ``astropy.table``

  - Fixed a bug where ``Table.remove_column`` and ``Table.rename_column``
    could cause a masked table to lose its masking. [#1120]

  - Fixed bugs where subclasses of ``Table`` did not preserver their class in
    certain operations. [#1142]

  - Fixed a bug where slicing a masked table did not preserve the mask. [#1187]

- ``astropy.units``

  - Fixed a bug where the ``.si`` and ``.cgs`` properties of dimensionless
    ``Quantity`` objects raised a ``ZeroDivisionError``. [#1150]

  - Fixed a bug where multiple subsequent calls to the ``.decompose()`` method
    on array quantities applied a scale factor each time. [#1163]

- Misc

  - Fixed an installation crash that could occur sometimes on Debian/Ubuntu
    and other \*NIX systems where ``pkg_resources`` can be installed without
    installing ``setuptools``. [#1150]

  - Updated the ``distribute_setup.py`` bootstrapper to use setuptools >= 0.7
    when installing on systems that don't already have an up to date version
    of distribute/setuptools. [#1180]

  - Changed the ``version.py`` template so that Astropy affiliated packages can
    (and they should) use their own ``cython_version.py`` and
    ``utils._compiler`` modules where appropriate. This issue only pertains to
    affiliated package maintainers. [#1198]

  - Fixed a corner case where the default config file generation could crash
    if building with matplotlib but *not* Sphinx installed in a virtualenv.
    [#1225]

  - Fixed a crash that could occur in the logging module on systems that
    don't have a default preferred encoding (in particular this happened
    in some versions of PyCharm). [#1244]

  - The Astropy log now supports passing non-string objects (and calling
    ``str()`` on them by default) to the logging methods, in line with Python's
    standard logging API. [#1267]

  - Minor documentation fixes [#582, #696, #1154, #1194, #1212, #1213, #1246,
    #1252]

Other Changes and Additions
^^^^^^^^^^^^^^^^^^^^^^^^^^^

- ``astropy.cosmology``

  - Added a new ``Plank13`` object representing the Plank 2013 results. [#895]

- ``astropy.units``

  - Performance improvements in initialization of ``Quantity`` objects with
    a large number of elements. [#1231]


0.2.3 (2013-05-30)
------------------

Bug Fixes
^^^^^^^^^

- ``astropy.time``

  - Fixed inaccurate handling of leap seconds when converting from UTC to UNIX
    timestamps. [#1118]

  - Tightened required accuracy in many of the time conversion tests. [#1121]

- Misc

  - Fixed a regression that was introduced in v0.2.2 by the fix to issue #992
    that was preventing installation of Astropy affiliated packages that use
    Astropy's setup framework. [#1124]


0.2.2 (2013-05-21)
------------------

Bug Fixes
^^^^^^^^^

- ``astropy.io``

  - Fixed issues in both the ``fits`` and ``votable`` sub-packages where array
    byte order was not being handled consistently, leading to possible crashes
    especially on big-endian systems. [#1003]

- ``astropy.io.fits``

  - When an error occurs opening a file in fitsdiff the exception message will
    now at least mention which file had the error.

  - Fixed a couple cases where creating a new table using TDIMn in some of the
    columns could cause a crash.

  - Slightly refactored how tables containing variable-length array columns are
    handled to add two improvements: Fixes an issue where accessing the data
    after a call to the ``astropy.io.fits.getdata`` convenience function caused
    an exception, and allows the VLA data to be read from an existing mmap of
    the FITS file.

  - Fixed a bug on Python 3 where attempting to open a non-existent file on
    Python 3 caused a seemingly unrelated traceback.

  - Fixed an issue in the tests that caused some tests to fail if Astropy is
    installed with read-only permissions.

  - Fixed a bug where instantiating a ``BinTableHDU`` from a numpy array
    containing boolean fields converted all the values to ``False``.

  - Fixed an issue where passing an array of integers into the constructor of
    ``Column()`` when the column type is floats of the same byte width caused
    the column array to become garbled.

  - Fixed inconsistent behavior in creating CONTINUE cards from byte strings
    versus unicode strings in Python 2--CONTINUE cards can now be created
    properly from unicode strings (so long as they are convertable to ASCII).

  - Fixed a bug in parsing HIERARCH keywords that do not have a space after the
    first equals sign (before the value).

  - Prevented extra leading whitespace on HIERARCH keywords from being treated
    as part of the keyword.

  - Fixed a bug where HIERARCH keywords containing lower-case letters was
    mistakenly marked as invalid during header validation along with an
    ancillary issue where the ``Header.index()`` method id not work correctly
    with HIERARCH keywords containing lower-case letters.

  - Disallowed assigning NaN and Inf floating point values as header values,
    since the FITS standard does not define a way to represent them in. Because
    this is undefined, the previous behavior did not make sense and produced
    invalid FITS files. [#954]

  - Fixed an obscure issue that can occur on systems that don't have flush to
    memory-mapped files implemented (namely GNU Hurd). [#968]

- ``astropy.io.votable``

  - Stopped deprecation warnings from the ``astropy.io.votable`` package that
    could occur during setup. [#970]

  - Fixed an issue where INFO elements were being incorrectly dropped when
    occurring inside a TABLE element. [#1000]

  - Fixed obscure test failures on MIPS platforms. [#1010]

- ``astropy.nddata.convolution``

  - Fixed an issue in ``make_kernel()`` when using an Airy function kernel.
    Also removed the superfluous 'brickwall' option. [#939]

- ``astropy.table``

  - Fixed a crash that could occur when adding a row to an empty (rowless)
    table with masked columns. [#973]

  - Made it possible to assign to one table row from the value of another row,
    effectively making it easier to copy rows, for example. [#1019]

- ``astropy.time``

  - Added appropriate ``__copy__`` and ``__deepcopy__`` behavior; this
    omission caused a seemingly unrelated error in FK5 coordinate separation.
    [#891]

- ``astropy.units``

  - Fixed an issue where the ``isiterable()`` utility returned ``True`` for
    quantities with scalar values.  Added an ``__iter__`` method for the
    ``Quantity`` class and fixed ``isiterable()`` to catch false positives.
    [#878]

  - Fixed previously undefined behavior when multiplying a unit by a string.
    [#949]

  - Added 'time' as a physical type--this was a simple omission. [#959]

  - Fixed issues with pickling unit objects so as to play nicer with the
    multiprocessing module. [#974]

  - Made it more difficult to accidentally override existing units with a new
    unit of the same name. [#1070]

  - Added several more physical types and units that were previously omitted,
    including 'mass density', 'specific volume', 'molar volume', 'momentum',
    'angular momentum', 'angular speed', 'angular acceleration', 'electric
    current', 'electric current density', 'electric field strength', 'electric
    flux density', 'electric charge density', 'permittivity', 'electromagnetic
    field strength', 'radiant intensity', 'data quantity', 'bandwidth'; and
    'knots', 'nautical miles', 'becquerels', and 'curies' respectively. [#1072]

- Misc

  - Fixed a permission error that could occur when running ``astropy.test()``
    on Python 3 when Astropy is installed as root. [#811]

  - Made it easier to filter warnings from the ``convolve()`` function and
    from ``Quantity`` objects. [#853]

  - Fixed a crash that could occur in Python 3 when generation of the default
    config file fails during setup. [#952]

  - Fixed an unrelated error message that could occur when trying to import
    astropy from a source checkout without having build the extension modules
    first. This issue was claimed to be fixed in v0.2.1, but the fix itself had
    a bug. [#971]

  - Fixed a crash that could occur when running the ``build_sphinx`` setup
    command in Python 3. [#977]

  - Added a more helpful error message when trying to run the
    ``setup.py build_sphinx`` command when Sphinx is not installed. [#1027]

  - Minor documentation fixes and restructuring.
    [#935, #967, #978, #1004, #1028, #1047]

Other Changes and Additions
^^^^^^^^^^^^^^^^^^^^^^^^^^^

- Some performance improvements to the ``astropy.units`` package, in particular
  improving the time it takes to import the sub-package. [#1015]


0.2.1 (2013-04-03)
------------------

Bug Fixes
^^^^^^^^^

- ``astropy.coordinates``

  - Fixed encoding errors that could occur when formatting coordinate objects
    in code using ``from __future__ import unicode_literals``. [#817]

  - Fixed a bug where the minus sign was dropped when string formatting dms
    coordinates with -0 degrees. [#875]

- ``astropy.io.fits``

  - Properly supports the ZQUANTIZ keyword used to support quantization
    level--this includes working support for lossless GZIP compression of
    images.

  - Fixed support for opening gzipped FITS files in a writeable mode. [#256]

  - Added a more helpful exception message when trying to read invalid values
    from a table when the required ``TNULLn`` keyword is missing. [#309]

  - More refactoring of the tile compression handling to work around a
    potential memory access violation that was particularly prevalent on
    Windows. [#507]

  - Fixed an integer size mismatch in the compression module that could affect
    32-bit systems. [#786]

  - Fixed malformatting of the ``TFORMn`` keywords when writing compressed
    image tables (they omitted the max array length parameter from the
    variable-length array format).

  - Fixed a crash that could occur when writing a table containing multi-
    dimensional array columns from an existing file into a new file.

  - Fixed a bug in fitsdiff that reported two header keywords containing NaN
    as having different values.

- ``astropy.io.votable``

  - Fixed links to the ``astropy.io.votable`` documentation in the VOTable
    validator output. [#806]

  - When reading VOTables containing integers that are out of range for their
    column type, display a warning rather than raising an exception. [#825]

  - Changed the default string format for floating point values for better
    round-tripping. [#856]

  - Fixed opening VOTables through the ``Table.read()`` interface for tables
    that have no names. [#927]

  - Fixed creation of VOTables from an Astropy table that does not have a data
    mask. [#928]

  - Minor documentation fixes. [#932]

- ``astropy.nddata.convolution``

  - Added better handling of ``inf`` values to the ``convolve_fft`` family of
    functions. [#893]

- ``astropy.table``

  - Fixed silent failure to assign values to a row on multiple columns. [#764]

  - Fixed various buggy behavior when viewing a table after sorting by one of
    its columns. [#829]

  - Fixed using ``numpy.where()`` with table indexing. [#838]

  - Fixed a bug where opening a remote table with ``Table.read()`` could cause
    the entire table to be downloaded twice. [#845]

  - Fixed a bug where ``MaskedColumn`` no longer worked if the column being
    masked is renamed. [#916]

- ``astropy.units``

  - Added missing capability for array ``Quantity``\s to be initializable by
    a list of ``Quantity``\s. [#835]

  - Fixed the definition of year and lightyear to be in terms of Julian year
    per the IAU definition. [#861]

  - "degree" was removed from the list of SI base units. [#863]

- ``astropy.wcs``

  - Fixed ``TypeError`` when calling ``WCS.to_header_string()``. [#822]

  - Added new method ``WCS.all_world2pix`` for converting from world
    coordinates to pixel space, including inversion of the astrometric
    distortion correction. [#1066, #1281]


- Misc

  - Fixed a minor issue when installing with ``./setup.py develop`` on a fresh
    git clone.  This is likely only of interest to developers on Astropy.
    [#725]

  - Fixes a crash with ``ImportError: No module named 'astropy.version'`` when
    running setup.py from a source checkout for the first time on OSX with
    Python 3.3. [#820]

  - Fixed an installation issue where running ``./setup.py install`` or when
    installing with pip the ``.astropy`` directory gets created in the home
    directory of the user running the command.  The user's ``.astropy``
    directory should only be created when they use Astropy, not when they
    install it. [#867]

  - Fixed an exception when creating a ``ProgressBar`` with a "total" of 0.
    [#752]

  - Added better documentation of behavior that can occur when trying to import
    the astropy package from within a source checkout without first building
    the extension modules. [#795, #864]

  - Added link to the installation instructions in the README. [#797]

  - Catches segfaults in xmllint which can occur sometimes and is otherwise out
    of our control. [#803]

  - Minor changes to the documentation template. [#805]

  - Fixed a minor exception handling bug in ``download_file()``. [#808]

  - Added cleanup of any temporary files if an error occurs in
    ``download_file()``. [#857]

  - Filesystem free space is checked for before attempting to download a file
    with ``download_file()``. [#858]

  - Fixed package data locating to work across symlinks--required to work with
    some OS packaging layouts. [#827]

  - Fixed a bug when building Cython extensions where hidden files containing
    ``.pyx`` extensions could cause the build to crash. This can be an issue
    with software and filesystems that autogenerate hidden files. [#834]

  - Fixed bug that could cause a "script" called README.rst to be installed
    in a bin directory. [#852]

  - Fixed some miscellaneous and mostly rare reference leaks caught by
    cpychecker. [#914]

Other Changes and Additions
^^^^^^^^^^^^^^^^^^^^^^^^^^^

- Added logo and branding for Windows binary installers. [#741]

- Upgraded included version libexpat to 2.1.0. [#781]

- ~25% performance improvement in unit composition/decomposition. [#836]

- Added previously missing LaTeX formatting for ``L_sun`` and ``R_sun``. [#841]

- ``ConfigurationItem``\s now have a more useful and informative ``__repr__``
  and improved documentation for how to use them. [#855]

- Added a friendlier error message when trying to import astropy from a source
  checkout without first building the extension modules inplace. [#864]

- ``py.test`` now outputs more system information for help in debugging issues
  from users. [#869]

- Added unit definitions "mas" and "uas" for "milliarcsecond" and
  "microarcsecond" respectively. [#892]


0.2 (2013-02-19)
----------------

New Features
^^^^^^^^^^^^

This is a brief overview of the new features included in Astropy 0.2--please
see the "What's New" section of the documentation for more details.

- ``astropy.coordinates``

  - This new subpackage contains a representation of celestial coordinates,
    and provides a wide range of related functionality.  While
    fully-functional, it is a work in progress and parts of the API may
    change in subsequent releases.

- ``astropy.cosmology``

  - Update to include cosmologies with variable dark energy equations of state.
    (This introduces some API incompatibilities with the older Cosmology
    objects).

  - Added parameters for relativistic species (photons, neutrinos) to the
    astropy.cosmology classes. The current treatment assumes that neutrinos are
    massless. [#365]

  - Add a WMAP9 object using the final (9-year) WMAP parameters from
    Hinshaw et al. 2013. It has also been made the default cosmology.
    [#629, #724]

- ``astropy.table`` I/O infrastructure for custom readers/writers
  implemented. [#305]

  - Added support for reading/writing HDF5 files [#461]

  - Added support for masked tables with missing or invalid data [#451]

- New ``astropy.time`` sub-package. [#332]

- New ``astropy.units`` sub-package that includes a class for units
  (``astropy.units.Unit``) and scalar quantities that have units
  (``astropy.units.Quantity``). [#370, #445]

  This has the following effects on other sub-packages:

  - In ``astropy.wcs``, the ``wcs.cunit`` list now takes and returns
    ``astropy.units.Unit`` objects. [#379]

  - In ``astropy.nddata``, units are now stored as ``astropy.units.Unit``
    objects. [#382]

  - In ``astropy.table``, units on columns are now stored as
    ``astropy.units.Unit`` objects. [#380]

  - In ``astropy.constants``, constants are now stored as
    ``astropy.units.Quantity`` objects. [#529]

- ``astropy.io.ascii``

  - Improved integration with the ``astropy.table`` Table class so that
    table and column metadata (e.g. keywords, units, description,
    formatting) are directly available in the output table object.  The
    CDS, DAOphot, and IPAC format readers now provide this type of
    integrated metadata.

  - Changed to using `astropy.table` masked tables instead of NumPy
    masked arrays for tables with missing values.

  - Added SExtractor table reader to ``astropy.io.ascii`` [#420]

  - Removed the Memory reader class which was used to convert data input
    passed to the ``write`` function into an internal table.  Instead
    ``write`` instantiates an astropy Table object using the data
    input to ``write``.

  - Removed the NumpyOutputter as the output of reading a table is now
    always a ``Table`` object.

  - Removed the option of supplying a function as a column output
    formatter.

  - Added a new ``strip_whitespace`` keyword argument to the ``write``
    function.  This controls whether whitespace is stripped from
    the left and right sides of table elements before writing.
    Default is True.

  - Fixed a bug in reading IPAC tables with null values.

- Generalized I/O infrastructure so that ``astropy.nddata`` can also have
  custom readers/writers [#659]

- ``astropy.wcs``

  - From updating the underlying wcslib 4.16:

    - When ``astropy.wcs.WCS`` constructs a default coordinate representation
      it will give it the special name "DEFAULTS", and will not report "Found
      one coordinate representation".

Other Changes and Additions
^^^^^^^^^^^^^^^^^^^^^^^^^^^

- A configuration file with all options set to their defaults is now generated
  when astropy is installed.  This file will be pulled in as the users'
  astropy configuration file the first time they ``import astropy``.  [#498]

- Astropy doc themes moved into ``astropy.sphinx`` to allow affiliated packages
  to access them.

- Added expanded documentation for the ``astropy.cosmology`` sub-package.
  [#272]

- Added option to disable building of "legacy" packages (pyfits, vo, etc.).

- The value of the astronomical unit (au) has been updated to that adopted by
  IAU 2012 Resolution B2, and the values of the pc and kpc constants have been
  updated to reflect this. [#368]

- Added links to the documentation pages to directly edit the documentation on
  GitHub. [#347]

- Several updates merged from ``pywcs`` into ``astropy.wcs`` [#384]:

  - Improved the reading of distortion images.

  - Added a new option to choose whether or not to write SIP coefficients.

  - Uses the ``relax`` option by default so that non-standard keywords are
    allowed. [#585]


- Added HTML representation of tables in IPython notebook [#409]

- Rewrote CFITSIO-based backend for handling tile compression of FITS files.
  It now uses a standard CFITSIO instead of heavily modified pieces of CFITSIO
  as before.  Astropy ships with its own copy of CFITSIO v3.30, but system
  packagers may choose instead to strip this out in favor of a
  system-installed version of CFITSIO.  This corresponds to PyFITS ticket 169.
  [#318]

- Moved ``astropy.config.data`` to ``astropy.utils.data`` and re-factored the
  I/O routines to separate out the generic I/O code that can be used to open
  any file or resource from the code used to access Astropy-related data. The
  'core' I/O routine is now ``get_readable_fileobj``, which can be used to
  access any local as well as remote data, supports caching, and can decompress
  gzip and bzip2 files on-the-fly. [#425]

- Added a classmethod to
  ``astropy.coordinates.coordsystems.SphericalCoordinatesBase`` that performs a
  name resolve query using Sesame to retrieve coordinates for the requested
  object. This works for any subclass of ``SphericalCoordinatesBase``, but
  requires an internet connection. [#556]

- ``astropy.nddata.convolution`` removed requirement of PyFFTW3; uses Numpy's
  FFT by default instead with the added ability to specify an FFT
  implementation to use. [#660]


Bug Fixes
^^^^^^^^^

- ``astropy.io.ascii``

  - Fixed crash when pprinting a row with INDEF values. [#511]

  - Fixed failure when reading DAOphot files with empty keyword values. [#666]

- ``astropy.io.fits``

  - Improved handling of scaled images and pseudo-unsigned integer images in
    compressed image HDUs.  They now work more transparently like normal image
    HDUs with support for the ``do_not_scale_image_data`` and ``uint`` options,
    as well as ``scale_back`` and ``save_backup``.  The ``.scale()`` method
    works better too. Corresponds to PyFITS ticket 88.

  - Permits non-string values for the EXTNAME keyword when reading in a file,
    rather than throwing an exception due to the malformatting.  Added
    verification for the format of the EXTNAME keyword when writing.
    Corresponds to PyFITS ticket 96.

  - Added support for EXTNAME and EXTVER in PRIMARY HDUs.  That is, if EXTNAME
    is specified in the header, it will also be reflected in the ``.name``
    attribute and in ``fits.info()``.  These keywords used to be verboten in
    PRIMARY HDUs, but the latest version of the FITS standard allows them.
    Corresponds to PyFITS ticket 151.

  - HCOMPRESS can again be used to compress data cubes (and higher-dimensional
    arrays) so long as the tile size is effectively 2-dimensional. In fact,
    compatible tile sizes will automatically be used even if they're not
    explicitly specified. Corresponds to PyFITS ticket 171.

  - Fixed a bug that could cause a deadlock in the filesystem on OSX when
    reading the data from certain types of FITS files. This only occurred
    when used in conjunction with Numpy 1.7. [#369]

  - Added support for the optional ``endcard`` parameter in the
    ``Header.fromtextfile()`` and ``Header.totextfile()`` methods.  Although
    ``endcard=False`` was a reasonable default assumption, there are still text
    dumps of FITS headers that include the END card, so this should have been
    more flexible. Corresponds to PyFITS ticket 176.

  - Fixed a crash when running fitsdiff on two empty (that is, zero row) tables.
    Corresponds to PyFITS ticket 178.

  - Fixed an issue where opening a FITS file containing a random group HDU in
    update mode could result in an unnecessary rewriting of the file even if
    no changes were made. This corresponds to PyFITS ticket 179.

  - Fixed a crash when generating diff reports from diffs using the
    ``ignore_comments`` options. Corresponds to PyFITS ticket 181.

  - Fixed some bugs with WCS distortion paper record-valued keyword cards:

    - Cards that looked kind of like RVKCs but were not intended to be were
      over-permissively treated as such--commentary keywords like COMMENT and
      HISTORY were particularly affected. Corresponds to PyFITS ticket 183.

    - Looking up a card in a header by its standard FITS keyword only should
      always return the raw value of that card.  That way cards containing
      values that happen to valid RVKCs but were not intended to be will still
      be treated like normal cards. Corresponds to PyFITS ticket 184.

    - Looking up a RVKC in a header with only part of the field-specifier (for
      example "DP1.AXIS" instead of "DP1.AXIS.1") was implicitly treated as a
      wildcard lookup. Corresponds to PyFITS ticket 184.

  - Fixed a crash when diffing two FITS files where at least one contains a
    compressed image HDU which was not recognized as an image instead of a
    table. Corresponds to PyFITS ticket 187.

  - Fixed a bug where opening a file containing compressed image HDUs in
    'update' mode and then immediately closing it without making any changes
    caused the file to be rewritten unnecessarily.

  - Fixed two memory leaks that could occur when writing compressed image data,
    or in some cases when opening files containing compressed image HDUs in
    'update' mode.

  - Fixed a bug where ``ImageHDU.scale(option='old')`` wasn't working at
    all--it was not restoring the image to its original BSCALE and BZERO
    values.

  - Fixed a bug when writing out files containing zero-width table columns,
    where the TFIELDS keyword would be updated incorrectly, leaving the table
    largely unreadable.

  - Fixed a minor string formatting issue.

  - Fixed bugs in the backwards compatibility layer for the ``CardList.index``
    and ``CardList.count`` methods. Corresponds to PyFITS ticket 190.

  - Improved ``__repr__`` and text file representation of cards with long
    values that are split into CONTINUE cards. Corresponds to PyFITS ticket
    193.

  - Fixed a crash when trying to assign a long (> 72 character) value to blank
    ('') keywords. This also changed how blank keywords are represented--there
    are still exactly 8 spaces before any commentary content can begin; this
    *may* affect the exact display of header cards that assumed there could be
    fewer spaces in a blank keyword card before the content begins. However,
    the current approach is more in line with the requirements of the FITS
    standard. Corresponds to PyFITS ticket 194.

- ``astropy.io.votable``

  - The ``Table`` class now maintains a single array object which is a
    Numpy masked array.  For variable-length columns, the object that
    is stored there is also a Numpy masked array.

  - Changed the ``pedantic`` configuration option to be ``False`` by default
    due to the vast proliferation of non-compliant VO Tables. [#296]

  - Renamed ``astropy.io.vo`` to ``astropy.io.votable``.

- ``astropy.table``

  - Added a workaround for an upstream bug in Numpy 1.6.2 that could cause
    a maximum recursion depth RuntimeError when printing table rows. [#341]

- ``astropy.wcs``

  - Updated to wcslib 4.15 [#418]

  - Fixed a problem with handling FITS headers on locales that do not use
    dot as a decimal separator. This required an upstream fix to wcslib which
    is included in wcslib 4.14. [#313]

- Fixed some tests that could fail due to missing/incorrect logging
  configuration--ensures that tests don't have any impact on the default log
  location or contents. [#291]

- Various minor documentation fixes [#293 and others]

- Fixed a bug where running the tests with the ``py.test`` command still tried
  to replace the system-installed pytest with the one bundled with Astropy.
  [#454]

- Improved multiprocessing compatibility for file downloads. [#615]

- Fixed handling of Cython modules when building from a source checkout of a
  tagged release version. [#594]

- Added a workaround for a bug in Sphinx that could occur when using the
  ``:tocdepth:`` directive. [#595]

- Minor VOTable fixes [#596]

- Fixed how ``setup.py`` uses ``distribute_setup.py`` to prevent possible
  ``VersionConflict`` errors when an older version of distribute is already
  installed on the user's system. [#616][#640]

- Changed use of ``log.warn`` in the logging module to ``log.warning`` since
  the former is deprecated. [#624]


0.1 (2012-06-19)
----------------

- Initial release.<|MERGE_RESOLUTION|>--- conflicted
+++ resolved
@@ -909,14 +909,11 @@
 
 - ``astropy.utils``
 
-<<<<<<< HEAD
  - Fixed an issue where if ipython is installed but ipykernel is not
    installed then importing astropy from the ipython console gave an
    IPython.kernel deprecation warning. [#4279]
-=======
   - Fixed crash that could occur in ``ProgressBar`` when ``astropy`` is
     imported in an IPython startup script. [#4274]
->>>>>>> 7be62f7a
 
 - ``astropy.vo``
 
